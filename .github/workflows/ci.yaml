name: MacroDensity CI

on:
  pull_request:
    branches:
      - development(calysta)
      - main
  push:
    branches:
      - development(calysta)
      - main

jobs:

#   qa:
#     runs-on: ubuntu-latest
#     steps:
#       - uses: actions/checkout@v2
#       - uses: pre-commit/action@v2.0.0

  test:
    #needs: qa
    strategy:
      fail-fast: false
      matrix:
        python-version: ["3.8","3.9","3.10","3.11"]
        os: [ubuntu-latest,]
    
    runs-on: ${{matrix.os}}
    steps:
    - uses: actions/checkout@v3
    
    - name: Set up Python ${{ matrix.python-version }}
      uses: actions/setup-python@v4
      with:
        python-version: ${{ matrix.python-version }}
    
    - name: Install dependencies
      run: |
        python -m pip install --upgrade pip
        pip install setuptools setuptools_scm wheel
        pip install -r requirements.txt
        pip install pytest
        pip install pytest-cov
        pip install pytest-mpl
        pip install -e .
    
    - name: Check package versions
      run: |
        pip show -V pytest
        pip show -V ase
        pip show -V matplotlib
    
    - name: Run tests
<<<<<<< HEAD
      run: pytest tests/unit_tests.py

=======
      run: pytest --cov=macrodensity --mpl tests/unit_tests.py --cov-report=xml -v
    
>>>>>>> 0c6f2815
    - name: Upload coverage to Codecov
      uses: codecov/codecov-action@v3
      with:
        token: ${{ secrets.CODECOV_TOKEN }}
        fail_ci_if_error: true
        verbose: true
<<<<<<< HEAD
=======
        files: ./coverage.xml
>>>>>>> 0c6f2815
    <|MERGE_RESOLUTION|>--- conflicted
+++ resolved
@@ -25,16 +25,16 @@
       matrix:
         python-version: ["3.8","3.9","3.10","3.11"]
         os: [ubuntu-latest,]
-    
+
     runs-on: ${{matrix.os}}
     steps:
     - uses: actions/checkout@v3
-    
+
     - name: Set up Python ${{ matrix.python-version }}
       uses: actions/setup-python@v4
       with:
         python-version: ${{ matrix.python-version }}
-    
+
     - name: Install dependencies
       run: |
         python -m pip install --upgrade pip
@@ -44,29 +44,20 @@
         pip install pytest-cov
         pip install pytest-mpl
         pip install -e .
-    
+
     - name: Check package versions
       run: |
         pip show -V pytest
         pip show -V ase
         pip show -V matplotlib
-    
+
     - name: Run tests
-<<<<<<< HEAD
-      run: pytest tests/unit_tests.py
+      run: pytest --cov=macrodensity --mpl tests/unit_tests.py --cov-report=xml -v
 
-=======
-      run: pytest --cov=macrodensity --mpl tests/unit_tests.py --cov-report=xml -v
-    
->>>>>>> 0c6f2815
     - name: Upload coverage to Codecov
       uses: codecov/codecov-action@v3
       with:
         token: ${{ secrets.CODECOV_TOKEN }}
         fail_ci_if_error: true
         verbose: true
-<<<<<<< HEAD
-=======
-        files: ./coverage.xml
->>>>>>> 0c6f2815
-    +        files: ./coverage.xml
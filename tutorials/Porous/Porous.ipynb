--- conflicted
+++ resolved
@@ -47,17 +47,11 @@
   },
   {
    "cell_type": "code",
-<<<<<<< HEAD
-   "execution_count": 1,
-   "metadata": {
-    "collapsed": true
-=======
    "execution_count": 19,
    "metadata": {
     "collapsed": false,
     "deletable": true,
     "editable": true
->>>>>>> dbcaddc2
    },
    "outputs": [],
    "source": [
@@ -65,11 +59,7 @@
     "%load_ext autoreload\n",
     "%autoreload 2\n",
     "import imp\n",
-<<<<<<< HEAD
-    "import NewPotentialModule as pot\n",
-=======
     "pot = imp.load_source(\"NewPotentialModule\", \"/Users/ktb22/SCRIPTS/MacroDensity/NewPotentialModule.py\")\n",
->>>>>>> dbcaddc2
     "import math\n",
     "import numpy as np\n",
     "import matplotlib.pyplot as plt"
@@ -87,17 +77,12 @@
   },
   {
    "cell_type": "code",
-<<<<<<< HEAD
-   "execution_count": 30,
-   "metadata": {},
-=======
    "execution_count": 2,
    "metadata": {
     "collapsed": false,
     "deletable": true,
     "editable": true
    },
->>>>>>> dbcaddc2
    "outputs": [
     {
      "name": "stdout",
@@ -330,211 +315,6 @@
    ]
   },
   {
-<<<<<<< HEAD
-   "cell_type": "code",
-   "execution_count": 20,
-   "metadata": {},
-   "outputs": [
-    {
-     "name": "stdout",
-     "output_type": "stream",
-     "text": [
-      "Reading potential at point 100000\n",
-      "Reading potential at point 200000\n",
-      "Reading potential at point 300000\n",
-      "Reading potential at point 400000\n",
-      "Reading potential at point 500000\n",
-      "Reading potential at point 600000\n",
-      "Reading potential at point 700000\n",
-      "Reading potential at point 800000\n",
-      "Reading potential at point 900000\n",
-      "Reading potential at point 1000000\n",
-      "Reading potential at point 1100000\n",
-      "Reading potential at point 1200000\n",
-      "Reading potential at point 1300000\n",
-      "Reading potential at point 1400000\n",
-      "Reading potential at point 1500000\n",
-      "Reading potential at point 1600000\n",
-      "Reading potential at point 1700000\n",
-      "Reading potential at point 1800000\n",
-      "Reading potential at point 1900000\n",
-      "Reading potential at point 2000000\n",
-      "Reading potential at point 2100000\n",
-      "Reading potential at point 2200000\n",
-      "Reading potential at point 2300000\n",
-      "Reading potential at point 2400000\n",
-      "Reading potential at point 2500000\n",
-      "Reading potential at point 2600000\n",
-      "Reading potential at point 2700000\n",
-      "Reading potential at point 2800000\n",
-      "Reading potential at point 2900000\n",
-      "Reading potential at point 3000000\n",
-      "Reading potential at point 3100000\n",
-      "Reading potential at point 3200000\n",
-      "Reading potential at point 3300000\n",
-      "Reading potential at point 3400000\n",
-      "Reading potential at point 3500000\n",
-      "Reading potential at point 3600000\n",
-      "Reading potential at point 3700000\n",
-      "Reading potential at point 3800000\n",
-      "Reading potential at point 3900000\n",
-      "Reading potential at point 4000000\n",
-      "Reading potential at point 4100000\n",
-      "Reading potential at point 4200000\n",
-      "Reading potential at point 4300000\n",
-      "Reading potential at point 4400000\n",
-      "Reading potential at point 4500000\n",
-      "Reading potential at point 4600000\n",
-      "Reading potential at point 4700000\n",
-      "Reading potential at point 4800000\n",
-      "Reading potential at point 4900000\n",
-      "Reading potential at point 5000000\n",
-      "Reading potential at point 5100000\n",
-      "Reading potential at point 5200000\n",
-      "Reading potential at point 5300000\n",
-      "Reading potential at point 5400000\n",
-      "Reading potential at point 5500000\n",
-      "Reading potential at point 5600000\n",
-      "Reading potential at point 5700000\n",
-      "Reading potential at point 5800000\n",
-      "Reading potential at point 5900000\n",
-      "Reading potential at point 6000000\n",
-      "Reading potential at point 6100000\n",
-      "Reading potential at point 6200000\n",
-      "Reading potential at point 6300000\n",
-      "Reading potential at point 6400000\n",
-      "Reading potential at point 6500000\n",
-      "Reading potential at point 6600000\n",
-      "Reading potential at point 6700000\n",
-      "Reading potential at point 6800000\n",
-      "Reading potential at point 6900000\n",
-      "Reading potential at point 7000000\n",
-      "Reading potential at point 7100000\n",
-      "Reading potential at point 7200000\n",
-      "Reading potential at point 7300000\n",
-      "Reading potential at point 7400000\n",
-      "Reading potential at point 7500000\n",
-      "Reading potential at point 7600000\n",
-      "Reading potential at point 7700000\n",
-      "Reading potential at point 7800000\n",
-      "Reading potential at point 7900000\n",
-      "Reading potential at point 8000000\n",
-      "Reading potential at point 8100000\n",
-      "Reading potential at point 8200000\n",
-      "Reading potential at point 8300000\n",
-      "Reading potential at point 8400000\n",
-      "Reading potential at point 8500000\n",
-      "Reading potential at point 8600000\n",
-      "Reading potential at point 8700000\n",
-      "Reading potential at point 8800000\n",
-      "Reading potential at point 8900000\n",
-      "Reading potential at point 9000000\n",
-      "Reading potential at point 9100000\n",
-      "Reading potential at point 9200000\n",
-      "Reading potential at point 9300000\n",
-      "Reading potential at point 9400000\n",
-      "Reading potential at point 9500000\n",
-      "Reading potential at point 9600000\n",
-      "Reading potential at point 9700000\n",
-      "Reading potential at point 9800000\n",
-      "Reading potential at point 9900000\n",
-      "Reading potential at point 10000000\n",
-      "Reading potential at point 10100000\n",
-      "Reading potential at point 10200000\n",
-      "Reading potential at point 10300000\n",
-      "Reading potential at point 10400000\n",
-      "Reading potential at point 10500000\n",
-      "Reading potential at point 10600000\n",
-      "Reading potential at point 10700000\n",
-      "Reading potential at point 10800000\n",
-      "Reading potential at point 10900000\n",
-      "Reading potential at point 11000000\n",
-      "Reading potential at point 11100000\n",
-      "Reading potential at point 11200000\n",
-      "BBBB\t\tOOOO\t\tOOOO\t\tMMMMM\t\n",
-      "BBBB\t\tOOOO\t\tOOOO\t\tMMMMM\t\n",
-      "BBBB\t\tOOOO\t\tOOOO\t\tMMMMM\t\n",
-      "B  B\t        OOOO\t\tOOOO\t\tMMMMM\t\n",
-      "B  B\t        O  O\t\tO  O\t\tMMMMM\t\n",
-      "B  B\t        O  O\t\tO  O\t\tMMMMM\t\n",
-      "B  B\t        O  O\t\tO  O\t\tMMMMM\t\n",
-      "B  B\t        O  O\t\tO  O\t\tMMMMM\t\n",
-      "BBBB\t        O  O            O  O\t\tM M M\t\n",
-      "BBBB\t        O  O\t\tO  O\t\tM M M\t\n",
-      "BBBB\t        O  O\t\tO  O\t\tM M M\t\n",
-      "B  B\t        O  O\t\tO  O\t\tM M M\t\n",
-      "B  B\t        O  O\t\tO  O\t\tM M M\t\n",
-      "B  B\t        O  O\t\tO  O\t\tM M M\t\n",
-      "B  B\t        O  O\t\tO  O\t\tM M M\t\n",
-      "B  B\t        OOOO    \tOOOO\t\tM M M\t\n",
-      "BBBB            OOOO\t        OOOO\t\tM M M\t\n",
-      "BBBB            OOOO\t        OOOO\t\tM M M\t\n",
-      "BBBB            OOOO\t        OOOO\t\tM M M\t\n",
-      "('Average of the potential = ', -1.5933902448467312e-06)\n"
-     ]
-    }
-   ],
-   "source": [
-    "input_file = 'LTA/LOCPOT'\n",
-    "#=== No need to edit below\n",
-    "vasp_pot, NGX, NGY, NGZ, Lattice = pot.read_vasp_density(input_file)\n",
-    "vector_a,vector_b,vector_c,av,bv,cv = pot.matrix_2_abc(Lattice)\n",
-    "resolution_x = vector_a/NGX\n",
-    "resolution_y = vector_b/NGY\n",
-    "resolution_z = vector_c/NGZ\n",
-    "grid_pot, electrons = pot.density_2_grid(vasp_pot,NGX,NGY,NGZ)"
-   ]
-  },
-  {
-   "cell_type": "code",
-   "execution_count": 22,
-   "metadata": {},
-   "outputs": [
-    {
-     "name": "stdout",
-     "output_type": "stream",
-     "text": [
-      "Potential            Variance\n",
-      "--------------------------------\n",
-      "4.47729686722     4.32406831814e-08\n"
-     ]
-    }
-   ],
-   "source": [
-    "cube_size = [4,4,4]\n",
-    "cube_origin = [0,0,0]\n",
-    "## cube defines the size of the cube in units of mesh points (NGX/Y/Z)\n",
-    "cube = cube_size\n",
-    "## origin defines the bottom left point of the cube the \"0,0,0\" point in fractional coordinates\n",
-    "origin = cube_origin\n",
-    "## travelled; do not alter this variable\n",
-    "travelled = [0,0,0]\n",
-    "## Uncomment the lines below to do the business\n",
-    "cube_potential, cube_var = pot.cube_potential(origin,travelled,cube,grid_pot,NGX,NGY,NGZ)\n",
-    "print \"Potential            Variance\"\n",
-    "print \"--------------------------------\"\n",
-    "print cube_potential,\"   \", cube_var"
-   ]
-  },
-  {
-   "cell_type": "code",
-   "execution_count": 24,
-   "metadata": {},
-   "outputs": [
-    {
-     "name": "stdout",
-     "output_type": "stream",
-     "text": [
-      "-3.0078\n"
-     ]
-    }
-   ],
-   "source": [
-    "%%bash\n",
-    "nkpts=`grep NKPTS LTA/OUTCAR | awk '{print $4}'`\n",
-    "uband=`grep NELECT LTA/OUTCAR | awk '{print $3/2}'`\n",
-    "grep \"  $uband   \" LTA/OUTCAR | tail -$nkpts | awk '{print $2}' | sort -n | head | tail -1"
-=======
    "cell_type": "markdown",
    "metadata": {
     "collapsed": true,
@@ -573,221 +353,49 @@
     "\n",
     "* We now set the point to sample at [1,1,1]\n",
     "* We must also set the travelled parameter, for this type of analysis it is always [0,0,0]."
->>>>>>> dbcaddc2
-   ]
-  },
-  {
-   "cell_type": "code",
-<<<<<<< HEAD
-   "execution_count": 25,
-   "metadata": {},
+   ]
+  },
+  {
+   "cell_type": "code",
+   "execution_count": 20,
+   "metadata": {
+    "collapsed": true,
+    "deletable": true,
+    "editable": true
+   },
+   "outputs": [],
+   "source": [
+    "cube_origin = [1,1,1]\n",
+    "travelled = [0,0,0]"
+   ]
+  },
+  {
+   "cell_type": "markdown",
+   "metadata": {
+    "collapsed": false,
+    "deletable": true,
+    "editable": true
+   },
+   "source": [
+    "* We want to try a range of sampling area sizes.\n",
+    "* We analyse how the potential is affects.\n",
+    "* We also want low variance (plateau condidtions).\n",
+    "* Ideally we should have as large an area as possible, with low (< 1e-5) variance."
+   ]
+  },
+  {
+   "cell_type": "code",
+   "execution_count": 29,
+   "metadata": {
+    "collapsed": false,
+    "deletable": true,
+    "editable": true
+   },
    "outputs": [
     {
      "name": "stdout",
      "output_type": "stream",
      "text": [
-      "IP: 7.4851 eV\n"
-     ]
-    }
-   ],
-   "source": [
-    "print \"IP: %3.4f eV\" % (4.47729686722 -- 3.0078 )"
-=======
-   "execution_count": 20,
-   "metadata": {
-    "collapsed": true,
-    "deletable": true,
-    "editable": true
-   },
-   "outputs": [],
-   "source": [
-    "cube_origin = [1,1,1]\n",
-    "travelled = [0,0,0]"
->>>>>>> dbcaddc2
-   ]
-  },
-  {
-   "cell_type": "markdown",
-<<<<<<< HEAD
-   "metadata": {},
-   "source": [
-    "## SOD"
-   ]
-  },
-  {
-   "cell_type": "code",
-   "execution_count": 33,
-   "metadata": {},
-   "outputs": [
-    {
-     "name": "stdout",
-     "output_type": "stream",
-     "text": [
-      "Reading potential at point 100000\n",
-      "Reading potential at point 200000\n",
-      "Reading potential at point 300000\n",
-      "Reading potential at point 400000\n",
-      "Reading potential at point 500000\n",
-      "Reading potential at point 600000\n",
-      "Reading potential at point 700000\n",
-      "Reading potential at point 800000\n",
-      "Reading potential at point 900000\n",
-      "Reading potential at point 1000000\n",
-      "Reading potential at point 1100000\n",
-      "Reading potential at point 1200000\n",
-      "Reading potential at point 1300000\n",
-      "Reading potential at point 1400000\n",
-      "Reading potential at point 1500000\n",
-      "Reading potential at point 1600000\n",
-      "Reading potential at point 1700000\n",
-      "Reading potential at point 1800000\n",
-      "Reading potential at point 1900000\n",
-      "Reading potential at point 2000000\n",
-      "Reading potential at point 2100000\n",
-      "Reading potential at point 2200000\n",
-      "Reading potential at point 2300000\n",
-      "Reading potential at point 2400000\n",
-      "Reading potential at point 2500000\n",
-      "Reading potential at point 2600000\n",
-      "Reading potential at point 2700000\n",
-      "Reading potential at point 2800000\n",
-      "Reading potential at point 2900000\n",
-      "Reading potential at point 3000000\n",
-      "Reading potential at point 3100000\n",
-      "Reading potential at point 3200000\n",
-      "Reading potential at point 3300000\n",
-      "Reading potential at point 3400000\n",
-      "Reading potential at point 3500000\n",
-      "Reading potential at point 3600000\n",
-      "Reading potential at point 3700000\n",
-      "Reading potential at point 3800000\n",
-      "Reading potential at point 3900000\n",
-      "Reading potential at point 4000000\n",
-      "Reading potential at point 4100000\n",
-      "Reading potential at point 4200000\n",
-      "Reading potential at point 4300000\n",
-      "Reading potential at point 4400000\n",
-      "Reading potential at point 4500000\n",
-      "Reading potential at point 4600000\n",
-      "Reading potential at point 4700000\n",
-      "BBBB\t\tOOOO\t\tOOOO\t\tMMMMM\t\n",
-      "BBBB\t\tOOOO\t\tOOOO\t\tMMMMM\t\n",
-      "BBBB\t\tOOOO\t\tOOOO\t\tMMMMM\t\n",
-      "B  B\t        OOOO\t\tOOOO\t\tMMMMM\t\n",
-      "B  B\t        O  O\t\tO  O\t\tMMMMM\t\n",
-      "B  B\t        O  O\t\tO  O\t\tMMMMM\t\n",
-      "B  B\t        O  O\t\tO  O\t\tMMMMM\t\n",
-      "B  B\t        O  O\t\tO  O\t\tMMMMM\t\n",
-      "BBBB\t        O  O            O  O\t\tM M M\t\n",
-      "BBBB\t        O  O\t\tO  O\t\tM M M\t\n",
-      "BBBB\t        O  O\t\tO  O\t\tM M M\t\n",
-      "B  B\t        O  O\t\tO  O\t\tM M M\t\n",
-      "B  B\t        O  O\t\tO  O\t\tM M M\t\n",
-      "B  B\t        O  O\t\tO  O\t\tM M M\t\n",
-      "B  B\t        O  O\t\tO  O\t\tM M M\t\n",
-      "B  B\t        OOOO    \tOOOO\t\tM M M\t\n",
-      "BBBB            OOOO\t        OOOO\t\tM M M\t\n",
-      "BBBB            OOOO\t        OOOO\t\tM M M\t\n",
-      "BBBB            OOOO\t        OOOO\t\tM M M\t\n",
-      "('Average of the potential = ', -2.2641727382723307e-06)\n"
-     ]
-    }
-   ],
-   "source": [
-    "input_file = 'SOD/LOCPOT'\n",
-    "#=== No need to edit below\n",
-    "vasp_pot, NGX, NGY, NGZ, Lattice = pot.read_vasp_density(input_file)\n",
-    "vector_a,vector_b,vector_c,av,bv,cv = pot.matrix_2_abc(Lattice)\n",
-    "resolution_x = vector_a/NGX\n",
-    "resolution_y = vector_b/NGY\n",
-    "resolution_z = vector_c/NGZ\n",
-    "grid_pot, electrons = pot.density_2_grid(vasp_pot,NGX,NGY,NGZ)"
-=======
-   "metadata": {
-    "collapsed": false,
-    "deletable": true,
-    "editable": true
-   },
-   "source": [
-    "* We want to try a range of sampling area sizes.\n",
-    "* We analyse how the potential is affects.\n",
-    "* We also want low variance (plateau condidtions).\n",
-    "* Ideally we should have as large an area as possible, with low (< 1e-5) variance."
->>>>>>> dbcaddc2
-   ]
-  },
-  {
-   "cell_type": "code",
-<<<<<<< HEAD
-   "execution_count": 34,
-   "metadata": {},
-   "outputs": [
-    {
-     "name": "stdout",
-     "output_type": "stream",
-     "text": [
-      "Potential            Variance\n",
-      "--------------------------------\n",
-      "5.36814762016     1.44905283289e-07\n"
-     ]
-    }
-   ],
-   "source": [
-    "cube_size = [4,4,4]\n",
-    "cube_origin = [0,0,0]\n",
-    "## cube defines the size of the cube in units of mesh points (NGX/Y/Z)\n",
-    "cube = cube_size\n",
-    "## origin defines the bottom left point of the cube the \"0,0,0\" point in fractional coordinates\n",
-    "origin = cube_origin\n",
-    "## travelled; do not alter this variable\n",
-    "travelled = [0,0,0]\n",
-    "## Uncomment the lines below to do the business\n",
-    "cube_potential, cube_var = pot.cube_potential(origin,travelled,cube,grid_pot,NGX,NGY,NGZ)\n",
-    "print \"Potential            Variance\"\n",
-    "print \"--------------------------------\"\n",
-    "print cube_potential,\"   \", cube_var"
-   ]
-  },
-  {
-   "cell_type": "code",
-   "execution_count": 35,
-   "metadata": {},
-   "outputs": [
-    {
-     "name": "stdout",
-     "output_type": "stream",
-     "text": [
-      "-1.9688\n"
-     ]
-    }
-   ],
-   "source": [
-    "%%bash\n",
-    "nkpts=`grep NKPTS SOD/OUTCAR | awk '{print $4}'`\n",
-    "uband=`grep NELECT SOD/OUTCAR | awk '{print $3/2}'`\n",
-    "grep \"  $uband   \" SOD/OUTCAR | tail -$nkpts | awk '{print $2}' | sort -n | head | tail -1"
-   ]
-  },
-  {
-   "cell_type": "code",
-   "execution_count": 36,
-   "metadata": {},
-=======
-   "execution_count": 29,
-   "metadata": {
-    "collapsed": false,
-    "deletable": true,
-    "editable": true
-   },
->>>>>>> dbcaddc2
-   "outputs": [
-    {
-     "name": "stdout",
-     "output_type": "stream",
-     "text": [
-<<<<<<< HEAD
-      "IP: 7.3369 eV\n"
-=======
       "Dimension   Potential   Variance\n",
       "--------------------------------\n",
       "   1         2.3068     0.000000\n",
@@ -797,14 +405,10 @@
       "  60         2.3067     0.000108\n",
       "  80         2.3048     0.001151\n",
       " 100         2.2883     0.015872\n"
->>>>>>> dbcaddc2
      ]
     }
    ],
    "source": [
-<<<<<<< HEAD
-    "print \"IP: %3.4f eV\" % (5.36814762016 -- 1.9688 )"
-=======
     "\n",
     "dim = [1,10,20,40,60,80,100]\n",
     "print \"Dimension   Potential   Variance\"\n",
@@ -814,7 +418,6 @@
     "    cube_potential, cube_var = pot.cube_potential(cube_origin,travelled,cube,grid_pot,NGX,NGY,NGZ)\n",
     "    print \" %3i     %10.4f   %10.6f\"%(d,cube_potential,cube_var)\n",
     "    "
->>>>>>> dbcaddc2
    ]
   },
   {

--- conflicted
+++ resolved
@@ -1,883 +1,843 @@
-#! /usr/bin/env python
-
-def bulk_interstitial_alignment(interstices,outcar="OUTCAR",locpot="LOCPOT",cube_size=[2,2,2],print_output=True):
-    """
-    Calculate the aligned band energies for a bulk material with interstitial sites.
-
-    This function calculates the aligned valence band (VB) and conduction band (CB) energies
-    by considering the effect of interstitial sites on the electronic structure of the bulk material.
-
-<<<<<<< HEAD
-    Output:
-    Aligned Valence Band, Aligned Conduction Band, Interstitial variances
-    '''
-    from macrodensity.density_tools import (
-        density_2_grid,
-        matrix_2_abc,
-        read_vasp_density,
-        volume_average,
-    )
-=======
-    Parameters:
-        interstices (list of tuples): A list of tuples representing the coordinates of the interstitial sites
-                                     for which the aligned band energies will be calculated.
-
-        outcar (str, optional): The filename of the OUTCAR file containing electronic band structure information.
-                                Default is "OUTCAR".
-
-        locpot (str, optional): The filename of the LOCPOT file containing the electronic density information.
-                                Default is "LOCPOT".
-
-        cube_size (list of int, optional): The size of the cube (in grid points) around each interstitial site
-                                           used to calculate the local potential. Default is [2, 2, 2].
-
-        print_output (bool, optional): Whether to print the intermediate and final results. Default is True.
-
-    Returns:
-        tuple: A tuple containing the aligned VB energy, aligned CB energy, and a list of interstitial variances.
-               The variances represent the deviation of the potential from the reference state at each interstitial site.
-
-    Example:
-        >>> interstices = [(0.25, 0.25, 0.25), (0.5, 0.5, 0.5), (0.75, 0.75, 0.75)]
-        VB_aligned, CB_aligned, interstitial_variances = bulk_interstitial_alignment(interstices)
-    """
-    from macrodensity.density_tools import read_vasp_density, matrix_2_abc, density_2_grid, volume_average
->>>>>>> c149b505
-    from macrodensity.vasp_tools import get_band_extrema
-    
-    ## GETTING POTENTIAL
-    vasp_pot, NGX, NGY, NGZ, Lattice = read_vasp_density(locpot,quiet=True)
-    vector_a,vector_b,vector_c,av,bv,cv = matrix_2_abc(Lattice)
-    resolution_x = vector_a/NGX
-    resolution_y = vector_b/NGY
-    resolution_z = vector_c/NGZ
-    grid_pot, electrons = density_2_grid(vasp_pot,NGX,NGY,NGZ)
-
-    ## GETTING BAND EDGES
-    band_extrema = get_band_extrema(outcar)
-    VB_eigenvalue = band_extrema[0]
-    CB_eigenvalue = band_extrema[1]
-
-    ## CALCULATING REFERENCE STATE
-    interstitial_potentials = []
-    interstitial_variances = []
-    for interstice in interstices:
-        locpot_extract = volume_average(origin=interstice,cube=cube_size,grid=grid_pot,nx=NGX,ny=NGY,nz=NGZ)
-        interstitial_potentials.append(locpot_extract[0])
-        interstitial_variances.append(locpot_extract[1])
-
-    ## CALCULATING ALIGNED BAND ENERGIES
-    sum_interstitial_potential = 0
-    for ele in interstitial_potentials:
-        sum_interstitial_potential += ele
-    average_interstitial_potential = sum_interstitial_potential/len(interstitial_potentials)
-    VB_aligned = round(VB_eigenvalue - average_interstitial_potential,2)
-    CB_aligned = round(CB_eigenvalue - average_interstitial_potential,2)
-
-    ## PRINTING
-    if print_output == True:
-        print("Reading band edges from file: "+str(outcar))
-        print("Reading potential from file: "+str(locpot))
-        print("Interstital variances: "+str(interstitial_variances))
-        print("VB_aligned      CB_aligned")
-        print("--------------------------------")
-        print(VB_aligned,"         ",CB_aligned)
-
-    return VB_aligned, CB_aligned, interstitial_variances
-
-#------------------------------------------------------------------------------
-
-def plot_active_space(cube_size,cube_origin,tolerance=1E-4,input_file='LOCPOT',print_output=True):
-    '''
-    Plot the active space (vacuum and non-vacuum regions) based on potential variations.
-
-    This function analyzes the potential variations within the specified cubes of the given size
-    and determines whether each cube belongs to the vacuum or non-vacuum region based on the provided tolerance.
-
-    Parameters:
-        cube_size (list of int): The size of the cubes in units of mesh points (NGX/Y/Z) for analysis.
-        cube_origin (list of float): The starting point (origin) of the cubes in fractional coordinates (range [0, 1]).
-        tolerance (float, optional): The cutoff variance value to distinguish vacuum from non-vacuum cubes. Default is 1E-4.
-        input_file (str, optional): The file with VASP output for potential. Default is 'LOCPOT'.
-        print_output (bool, optional): Whether to print the analysis results. Default is True.
-
-    Returns:
-        tuple: A tuple containing the number of cubes identified as vacuum and non-vacuum regions.
-
-    Note:
-        The function calculates the potential variation within each cube and compares it to the tolerance value.
-        Cubes with potential variations below the tolerance are considered vacuum regions, while others are non-vacuum regions.
-
-    Example:
-        >>> cube_size = [2, 2, 2]
-        >>> cube_origin = [0.0, 0.0, 0.0]
-        >>> plot_active_space(cube_size, cube_origin, tolerance=1E-5)
-        Number of vacuum cubes:  20
-        Number of non-vacuum cubes:  4
-        Percentage of vacuum cubes:  83.33333333333334
-        Percentage of non-vacuum cubes:  16.666666666666664
-        (20, 4)
-    '''
-    
-    import math
-
-    import numpy as np
-
-    from macrodensity.density_tools import (
-        density_2_grid,
-        matrix_2_abc,
-        numbers_2_grid,
-        read_vasp_density,
-        volume_average,
-    )
-
-    ## GETTING POTENTIAL
-    vasp_pot, NGX, NGY, NGZ, Lattice = read_vasp_density(input_file)
-    vector_a,vector_b,vector_c,av,bv,cv = matrix_2_abc(Lattice)
-    resolution_x = vector_a/NGX
-    resolution_y = vector_b/NGY
-    resolution_z = vector_c/NGZ
-    grid_pot, electrons = density_2_grid(vasp_pot,NGX,NGY,NGZ)
-    cutoff_varience = tolerance
-    grad_x,grad_y,grad_z = np.gradient(grid_pot[:,:,:],resolution_x,resolution_y,resolution_z)
-    travelled = [0,0,0]
-
-    ## DISTNGUISHING VACCUM FROM NON_VACUUM
-    vacuum = []
-    non_vacuum = []
-    for i in range(0,NGX,cube_size[0]):
-        for j in range(0,NGY,cube_size[1]):
-            for k in range(0,NGZ,cube_size[2]):
-                sub_origin = [float(i)/NGX,float(j)/NGY,float(k)/NGZ]
-                cube_pot, cube_var = volume_average(origin=sub_origin,cube=cube_size,grid=grid_pot,nx=NGX,ny=NGY,nz=NGZ,travelled=[0,0,0])
-                if cube_var <= cutoff_varience:
-                    vacuum.append(sub_origin)
-                else:
-                    non_vacuum.append(sub_origin)
-    if print_output == True:
-        print("Number of vacuum cubes: ", len(vacuum))
-        print("Number of non-vacuum cubes: ", len(non_vacuum))
-        print("Percentage of vacuum cubes: ",(float(len(vacuum))/(float(len(vacuum))+float(len(non_vacuum)))*100.))
-        print("Percentage of non-vacuum cubes: ",(float(len(non_vacuum))/(float(len(vacuum))+float(len(non_vacuum)))*100.))
-    return len(vacuum), len(non_vacuum)
-
-#------------------------------------------------------------------------------
-
-def plot_gulp_potential(lattice_vector,input_file='gulp.out',output_file='GulpPotential.csv',img_file='GulpPotential.png',new_resolution = 3000):
-    '''
-    Plot GULP potential analysis results.
-
-    This function reads GULP potential data from the specified input file and performs a planar average
-    as well as a macroscopic average. It then generates a plot comparing the planar and macroscopic averages,
-    along with an interpolated curve for better visualization.
-
-    Parameters:
-        lattice_vector (float): The repeating unit over which the potential is averaged to get the macroscopic average (Angstroms).
-        input_file (str, optional): The filename of the GULP output file containing potential data. Default is 'gulp.out'.
-        output_file (str, optional): Name of the output data file to store the planar average. Default is 'GulpPotential.csv'.
-        img_file (str, optional): Name of the output image file for the generated plot. Default is 'GulpPotential.png'.
-        new_resolution (int, optional): The number of grid points used for the interpolated curve. Default is 3000.
-
-    Returns:
-        tuple: A tuple containing the planar average, macroscopic average, and the interpolated potential curve.
-
-    Example:
-        >>> lattice_vector = 20.0
-        >>> input_file = 'gulp.out'
-        >>> output_file = 'GulpPotential.csv'
-        >>> img_file = 'GulpPotential.png'
-        >>> new_resolution = 5000
-        >>> planar_avg, macro_avg, interpolated_potential = plot_gulp_potential(lattice_vector, input_file, output_file, img_file, new_resolution)
-        ... (plot generated and data saved to 'GulpPotential.png' and 'GulpPotential.csv')
-    '''
-    import math
-
-    import matplotlib.pyplot as plt
-    import numpy as np
-    import pandas as pd
-    from scipy.interpolate import interp1d
-
-    from macrodensity.density_tools import (
-        density_2_grid_gulp,
-        macroscopic_average,
-        matrix_2_abc,
-        planar_average,
-        read_gulp_potential,
-    )
-
-    # GET POTENTIAL
-    pot, NGX, NGY, NGZ, Lattice = read_gulp_potential(input_file)
-    vector_a, vector_b, vector_c, av, bv, cv = matrix_2_abc(Lattice)
-    resolution_x = vector_a/NGX
-    resolution_y = vector_b/NGY
-    resolution_z = vector_c/NGZ
-    grid_pot = density_2_grid_gulp(pot, NGX, NGY, NGZ)
-
-    ## POTENTIAL PLANAR AVERAGE
-    planar = planar_average(grid_pot, NGX, NGY, NGZ)
-    np.savetxt(output_file, planar)
-
-    ## MACROSCOPIC AVERAGE
-    new_abscissa = np.linspace(0, NGZ - 1, new_resolution)
-    f = interp1d(range(NGZ), planar, kind='cubic')
-    interpolated_potential = [f(i) for i in new_abscissa]
-    macro  = macroscopic_average(planar, lattice_vector, vector_c/new_resolution)
-
-    ## PLOTTING
-    fig, ax1 = plt.subplots()
-    ax1.set_ylabel('V/V')
-    ax1.set_xlabel('Grid Position')
-    ax1.plot(planar,linestyle = ' ',marker = 'o')
-    ax1.plot(macro)
-    ax2 = ax1.twiny()
-    ax2.plot(interpolated_potential)
-    plt.savefig(img_file)
-
-    ## SAVING
-    df = pd.DataFrame.from_dict({'Planar':planar,'Macroscopic':macro,'Interpolated':interpolated_potential},orient='index')
-    df = df.transpose()
-    df.to_csv(output_file)
-    return planar, macro, interpolated_potential
-
-#------------------------------------------------------------------------------
-
-def plot_on_site_potential(species,sample_cube,potential_file='LOCPOT',coordinate_file='POSCAR',output_file='OnSitePotential.csv',img_file='OnSitePotential.png'):
-    '''
-    Plot on-site electrostatic potential for a specific species.
-
-    This function reads the electronic potential from the specified VASP output file (LOCPOT) and the atomic coordinates
-    from the POSCAR file. It then calculates the on-site electrostatic potential for the specified species and generates
-    a histogram to visualize its distribution across the sample cube.
-
-    Parameters:
-        species (str): The chemical symbol of the species whose on-site potential is of interest.
-        sample_cube (list of int): The size of the sampling cube in units of mesh points (NGX/Y/Z).
-        potential_file (str, optional): The filename of the VASP output file containing the electronic potential (LOCPOT).
-                                       Default is 'LOCPOT'.
-        coordinate_file (str, optional): The filename of the POSCAR file containing atomic coordinates.
-                                         Default is 'POSCAR'.
-        output_file (str, optional): Name of the output data file to store the on-site potential values. Default is 'OnSitePotential.csv'.
-        img_file (str, optional): Name of the output image file for the histogram plot. Default is 'OnSitePotential.png'.
-
-    Returns:
-        list: A list containing the on-site electrostatic potential values for the specified species.
-
-    Example:
-        >>> species = 'O'
-        >>> sample_cube = [2, 2, 2]
-        >>> potential_file = 'LOCPOT'
-        >>> coordinate_file = 'POSCAR'
-        >>> output_file = 'OnSitePotential.csv'
-        >>> img_file = 'OnSitePotential.png'
-        >>> on_site_potential = plot_on_site_potential(species, sample_cube, potential_file, coordinate_file, output_file, img_file)
-        ... (plot generated and on-site potential data saved to 'OnSitePotential.png' and 'OnSitePotential.csv')
-    '''
-    import csv
-    import math
-
-    import ase
-    import matplotlib.pyplot as plt
-    import numpy as np
-    import pandas as pd
-    from ase.io import vasp, write
-
-    from macrodensity.density_tools import (
-        density_2_grid,
-        macroscopic_average,
-        matrix_2_abc,
-        numbers_2_grid,
-        planar_average,
-        read_vasp_density,
-        volume_average,
-    )
-
-    ## GETTING POTENTIALS
-    vasp_pot, NGX, NGY, NGZ, Lattice = read_vasp_density(potential_file)
-    vector_a,vector_b,vector_c,av,bv,cv = matrix_2_abc(Lattice)
-    resolution_x = vector_a/NGX
-    resolution_y = vector_b/NGY
-    resolution_z = vector_c/NGZ
-    grid_pot, electrons = density_2_grid(vasp_pot,NGX,NGY,NGZ)
-    grad_x,grad_y,grad_z = np.gradient(grid_pot[:,:,:],resolution_x,resolution_y,resolution_z)
-    coords = ase.io.vasp.read_vasp(coordinate_file)
-    scaled_coords = coords.get_scaled_positions()
-    symbols = coords.get_chemical_symbols()
-    ox_coords = []
-
-    for i, atom in enumerate(coords):
-        if symbols[i] == species:
-            ox_coords.append(scaled_coords[i])
-    grid_position = np.zeros(shape=(3))
-    potentials_list = []
-    i = 0
-    num_bins = 20
-    for coord in ox_coords:
-        i = i + 1
-        grid_position[0] = coord[0]
-        grid_position[1] = coord[1]
-        grid_position[2] = coord[2]
-        cube = sample_cube
-        origin = [grid_position[0]-2,grid_position[1]-2,grid_position[2]-1]
-        travelled = [0,0,0]
-        cube_potential, cube_var = volume_average(origin,cube,grid_pot,NGX,NGY,NGZ)
-        potentials_list.append(cube_potential)
-
-    ## PLOTTING
-    n, bins, patches = plt.hist(potentials_list, num_bins, facecolor='#6400E1', alpha=0.5)
-    plt.xlabel('Hartree potential (V)')
-    plt.ylabel('% of centres')
-    plt.savefig(img_file)
-
-    ## SAVING
-    df = pd.DataFrame.from_dict({'Potential':potentials_list},orient='index')
-    df = df.transpose()
-    df.to_csv(output_file)
-    return potentials_list
-
-#------------------------------------------------------------------------------
-
-def plot_planar_average(lattice_vector,input_file='LOCPOT',output_file='PlanarAverage.csv',img_file='PlanarAverage.png'):
-    '''
-    Plot planar and macroscopic average of the electronic potential.
-
-    This function reads the electronic potential from the specified VASP output file (LOCPOT) and calculates the planar
-    and macroscopic averages of the potential along the lattice vector direction. It then generates two plots: one for
-    the planar average and another for the macroscopic average. The function also saves the data to a CSV file.
-
-    Parameters:
-        lattice_vector (float): The repeating unit over which the potential is averaged to get the macroscopic average (in Angstroms).
-        input_file (str, optional): The filename of the VASP output file containing the electronic potential (LOCPOT).
-                                    Default is 'LOCPOT'.
-        output_file (str, optional): Name of the output data file to store the planar and macroscopic average data.
-                                     Default is 'PlanarAverage.csv'.
-        img_file (str, optional): Name of the output image file for the plots. Default is 'PlanarAverage.png'.
-
-    Returns:
-        tuple: A tuple containing two arrays:
-            - The planar average of the electronic potential.
-            - The macroscopic average of the electronic potential.
-
-    Example:
-        >>> lattice_vector = 15.0
-        >>> input_file = 'LOCPOT'
-        >>> output_file = 'PlanarAverage.csv'
-        >>> img_file = 'PlanarAverage.png'
-        >>> planar_avg, macro_avg = plot_planar_average(lattice_vector, input_file, output_file, img_file)
-        ... (plots generated and planar and macroscopic average data saved to 'PlanarAverage.csv')
-    '''
-    import matplotlib.pyplot as plt
-    import numpy as np
-    import pandas as pd
-
-    from macrodensity.density_tools import (
-        density_2_grid,
-        macroscopic_average,
-        matrix_2_abc,
-        planar_average,
-        read_vasp_density,
-    )
-
-    # GETTING POTENTIAL
-    vasp_pot, NGX, NGY, NGZ, Lattice = read_vasp_density(input_file)
-    vector_a,vector_b,vector_c,av,bv,cv = matrix_2_abc(Lattice)
-    resolution_x = vector_a/NGX
-    resolution_y = vector_b/NGY
-    resolution_z = vector_c/NGZ
-    grid_pot, electrons = density_2_grid(vasp_pot,NGX,NGY,NGZ)
-
-    ## PLANAR AVERAGE
-    planar = planar_average(grid_pot,NGX,NGY,NGZ)
-
-    ## MACROSCOPIC AVERAGE
-    macro = macroscopic_average(planar,lattice_vector,resolution_z)
-
-    ## PLOTTING
-    plt.ylabel('V/V')
-    plt.xlabel('Grid Position')
-    plt.plot(planar)
-    plt.plot(macro)
-    plt.savefig(img_file)
-
-    ## SAVING
-    df = pd.DataFrame.from_dict({'Planar':planar,'Macroscopic':macro},orient='index')
-    df = df.transpose()
-    df.to_csv(output_file)
-    return planar, macro
-
-#------------------------------------------------------------------------------
-
-def plot_planar_cube(input_file,lattice_vector,output_file='PlanarCube.csv',img_file='PlanarCube.png'):
-    '''
-    Plot planar and macroscopic average of the electronic potential from a cube file.
-
-    This function reads the electronic potential from the specified cube file and calculates the planar and macroscopic
-    averages of the potential along the lattice vector direction. It then generates two plots: one for the planar average
-    and another for the macroscopic average. The function also saves the data to a CSV file.
-
-    Parameters:
-        input_file (str): The filename of the cube file containing the electronic potential.
-        lattice_vector (float): The repeating unit over which the potential is averaged to get the macroscopic average (in Angstroms).
-        output_file (str, optional): Name of the output data file to store the planar and macroscopic average data.
-                                     Default is 'PlanarCube.csv'.
-        img_file (str, optional): Name of the output image file for the plots. Default is 'PlanarCube.png'.
-
-    Returns:
-        tuple: A tuple containing two arrays:
-            - The planar average of the electronic potential.
-            - The macroscopic average of the electronic potential.
-
-    Example:
-        >>> input_file = 'potential.cube'
-        >>> lattice_vector = 15.0
-        >>> output_file = 'PlanarCube.csv'
-        >>> img_file = 'PlanarCube.png'
-        >>> planar_avg, macro_avg = plot_planar_cube(input_file, lattice_vector, output_file, img_file)
-        ... (plots generated and planar and macroscopic average data saved to 'PlanarCube.csv')
-    '''
-    import math
-
-    import ase.io.cube
-    import matplotlib.pyplot as plt
-    import numpy as np
-    import pandas as pd
-
-    from macrodensity.density_tools import macroscopic_average, planar_average
-
-    # GETTING POTENTIAL
-    potential, atoms = ase.io.cube.read_cube_data(input_file)
-    vector_a = np.linalg.norm(atoms.cell[1])
-    vector_b = np.linalg.norm(atoms.cell[1])
-    vector_c = np.linalg.norm(atoms.cell[2])
-    NGX = len(potential)
-    NGY = len(potential[0])
-    NGZ = len(potential[0][0])
-    resolution_x = vector_a/NGX
-    resolution_y = vector_b/NGY
-    resolution_z = vector_c/NGZ
-
-    ## PLANAR AVERAGE
-    planar = planar_average(potential,NGX,NGY,NGZ)
-
-    ## MACROSCOPIC AVERAGE
-    macro  = macroscopic_average(planar,lattice_vector,resolution_z)
-
-    ## PLOTTING
-    plt.ylabel('V/V')
-    plt.xlabel('Grid Position')
-    plt.plot(planar)
-    plt.plot(macro)
-    plt.savefig(img_file)
-
-    ## SAVING
-    df = pd.DataFrame.from_dict({'Planar':planar,'Macroscopic':macro},orient='index')
-    df = df.transpose()
-    df.to_csv(output_file)
-    return planar, macro
-
-#------------------------------------------------------------------------------
-
-def moving_cube(cube=[1,1,1],vector=[1,1,1],origin=[0,0,0],magnitude = 280,input_file='LOCPOT',output_file='MovingCube.csv',img_file='MovingCube.png'):
-    '''
-    Calculate the travelling volume average of the electronic potential along a specific vector.
-
-    This function calculates the volume average of the electronic potential as a function of the position along the specified
-    vector. The volume average is performed by moving a cube of specified dimensions along the vector from the specified
-    origin position. The magnitude parameter determines the distance covered in each direction from the origin. The resulting
-    potential values at each position are plotted, and the data is saved to a CSV file.
-
-    Parameters:
-        cube (list, optional): The size of the cube used for volume averaging in units of mesh points (NGX/Y/Z).
-                               Default is [1, 1, 1].
-        vector (list, optional): The vector along which the cube moves for volume averaging. Default is [1, 1, 1].
-        origin (list, optional): The starting position of the cube in fractional coordinates. Default is [0, 0, 0].
-        magnitude (float, optional): The distance covered by the cube in each direction from the origin along the vector (in Angstroms).
-                                     Default is 280.
-        input_file (str, optional): The filename of the file containing the electronic potential (e.g., LOCPOT).
-                                    Default is 'LOCPOT'.
-        output_file (str, optional): Name of the output data file to store the volume-averaged potential data.
-                                     Default is 'MovingCube.csv'.
-        img_file (str, optional): Name of the output image file for the potential plot. Default is 'MovingCube.png'.
-
-    Returns:
-        list: A list containing the volume-averaged potential values at each position along the vector.
-
-    Example:
-        >>> cube_size = [2, 2, 2]
-        >>> vector = [1, 0, 0]
-        >>> origin = [0.5, 0.5, 0.5]
-        >>> magnitude = 280
-        >>> input_file = 'LOCPOT'
-        >>> output_file = 'MovingCube.csv'
-        >>> img_file = 'MovingCube.png'
-        >>> potential_values = moving_cube(cube_size, vector, origin, magnitude, input_file, output_file, img_file)
-        ... (plot generated and potential values saved to 'MovingCube.csv')
-    '''
-    import matplotlib.pyplot as plt
-    import pandas as pd
-
-    from macrodensity.density_tools import (
-        density_2_grid,
-        matrix_2_abc,
-        read_vasp_density,
-        travelling_volume_average,
-        vector_2_abscissa,
-    )
-
-    ## GETTING POTENTIAL
-    vasp_pot, NGX, NGY, NGZ, Lattice = read_vasp_density(input_file)
-    vector_a,vector_b,vector_c,av,bv,cv = matrix_2_abc(Lattice)
-    resolution_x = vector_a/NGX
-    resolution_y = vector_b/NGY
-    resolution_z = vector_c/NGZ
-    grid_pot, electrons = density_2_grid(vasp_pot,NGX,NGY,NGZ)
-    cubes_potential = travelling_volume_average(grid_pot,cube,origin,vector,NGX,NGY,NGZ,magnitude)
-    abscissa = vector_2_abscissa(vector,magnitude,resolution_x,resolution_y,resolution_z)
-
-    ## PLOTTING
-    plt.plot(abscissa, cubes_potential)
-    plt.xlabel("$z (\AA)$")
-    plt.ylabel("Potential (eV)")
-    plt.savefig(img_file)
-
-    ##SAVING
-    df = pd.DataFrame.from_dict({'Potential':cubes_potential},orient='index')
-    df = df.transpose()
-    df.to_csv(output_file)
-    return cubes_potential
-
-#------------------------------------------------------------------------------
-
-def spherical_average(cube_size,cube_origin,input_file='LOCPOT',print_output=True):
-<<<<<<< HEAD
-    """
-    Calculates the Spherical Average around a given point.
-
-    Inputs:
-    cube_size = size of the cube in units of FFT mesh points (NGX/Y/Z)
-    cube_origin = real-space positioning of the bottom left point of the sampling cube (fractional coordinates of the unit cell).
-    input_file = VASP LOCPOT input filename to be read (DEFAULT = 'LOCPOT')
-    print_output = Print terminal output (DEFAULT = True)
-
-    Outputs:
-    cube_potential, cube_variance (Terminal)
-    """
-    from macrodensity.density_tools import (
-        density_2_grid,
-        matrix_2_abc,
-        read_vasp_density,
-        volume_average,
-    )
-=======
-    '''
-    Calculate the volume average of the electronic potential within a spherical region.
-
-    This function calculates the volume average of the electronic potential within a spherical region
-    defined by a specific size and origin. The size of the spherical region is specified by the cube_size
-    parameter, which determines the number of mesh points along each direction (NGX/Y/Z). The origin of the
-    sphere is given by the cube_origin parameter, specified in fractional coordinates. The function reads the
-    electronic potential data from the specified input file (e.g., LOCPOT) and calculates the potential and variance
-    within the spherical region.
-
-    Parameters:
-        cube_size (list): The size of the spherical region in units of mesh points (NGX/Y/Z).
-        cube_origin (list): The origin of the spherical region in fractional coordinates.
-        input_file (str, optional): The filename of the file containing the electronic potential (e.g., LOCPOT).
-                                    Default is 'LOCPOT'.
-        print_output (bool, optional): If True, the function prints the calculated potential and variance.
-                                       Default is True.
-
-    Returns:
-        tuple: A tuple containing the volume-averaged potential and the variance within the spherical region.
-
-    Example:
-        >>> cube_size = [5, 5, 5]
-        >>> cube_origin = [0.5, 0.5, 0.5]
-        >>> input_file = 'LOCPOT'
-        >>> potential, variance = spherical_average(cube_size, cube_origin, input_file)
-        Potential            Variance
-        --------------------------------
-        1.23456              0.56789
-    '''
-    from macrodensity.density_tools import read_vasp_density, matrix_2_abc, density_2_grid, volume_average
->>>>>>> c149b505
-
-    ## GETTING POTENTIAL
-    vasp_pot, NGX, NGY, NGZ, Lattice = read_vasp_density(input_file)
-    vector_a,vector_b,vector_c,av,bv,cv = matrix_2_abc(Lattice)
-    resolution_x = vector_a/NGX
-    resolution_y = vector_b/NGY
-    resolution_z = vector_c/NGZ
-    grid_pot, electrons = density_2_grid(vasp_pot,NGX,NGY,NGZ)
-
-    cube = cube_size
-    origin = cube_origin
-    travelled = [0,0,0]
-    cube_pot, cube_var = volume_average(origin=cube_origin,cube=cube_size,grid=grid_pot,nx=NGX,ny=NGY,nz=NGZ,travelled=[0,0,0])
-
-    ## PRINTING
-    if print_output == True:
-        print("Potential            Variance")
-        print("--------------------------------")
-        print(cube_pot,"   ", cube_var)
-    return cube_pot, cube_var
-
-#------------------------------------------------------------------------------
-
-def plot_field_at_point(a_point,b_point,c_point,input_file='LOCPOT'):
-    '''
-    UNDER DEVELOPMENT. FULL OF BUGS (BEWARE)
-    Plot the electric field magnitude and direction on a user-defined plane.
-
-    This function plots the electric field magnitude and direction on a user-defined plane defined by three points: a_point, b_point, and c_point. The function reads the electronic potential data from the specified input file (e.g., LOCPOT) and calculates the electric field (gradient of the potential). The electric field is then visualized by plotting contours of the electric field magnitude and arrows indicating the direction of the electric field on the defined plane.
-
-    Parameters:
-        a_point (list): The fractional coordinates of the first point defining the plane.
-        b_point (list): The fractional coordinates of the second point defining the plane.
-        c_point (list): The fractional coordinates of the third point defining the plane.
-        input_file (str, optional): The filename of the file containing the electronic potential (e.g., LOCPOT).
-                                    Default is 'LOCPOT'.
-
-    Returns:
-        None: This function directly plots the electric field visualization.
-
-    Example:
-        >>> a_point = [0.1, 0.2, 0.3]
-        >>> b_point = [0.4, 0.5, 0.6]
-        >>> c_point = [0.7, 0.8, 0.9]
-        >>> input_file = 'LOCPOT'
-        >>> plot_field_at_point(a_point, b_point, c_point, input_file)
-    '''
-    import math
-
-    import matplotlib.pyplot as plt
-    import numpy as np
-    from matplotlib import cm, colors  # colour maps; so I can specify cube helix
-
-    from macrodensity.beta_tools import create_plotting_mesh, points_2_plane
-    from macrodensity.density_tools import (
-        density_2_grid,
-        macroscopic_average,
-        matrix_2_abc,
-        numbers_2_grid,
-        planar_average,
-        read_vasp_density,
-    )
-
-    #------------------------------------------------------------------
-    # Get the potential
-    #------------------------------------------------------------------
-    vasp_pot, NGX, NGY, NGZ, Lattice = read_vasp_density(input_file)
-    vector_a,vector_b,vector_c,av,bv,cv = matrix_2_abc(Lattice)
-    resolution_x = vector_a/NGX
-    resolution_y = vector_b/NGY
-    resolution_z = vector_c/NGZ
-    grid_pot, electrons = density_2_grid(vasp_pot,NGX,NGY,NGZ)
-    ## Get the gradiens (Field), if required.
-    ## Comment out if not required, due to compuational expense.
-    print("Calculating gradients (Electic field, E=-Grad.V )...")
-    grad_x,grad_y,grad_z = np.gradient(grid_pot[:,:,:],resolution_x,resolution_y,resolution_z)
-    #------------------------------------------------------------------
-    ## Get the equation for the plane
-    ## This is the section for plotting on a user defined plane;
-    ## uncomment commands if this is the option that you want.
-    ##------------------------------------------------------------------
-    ## Convert the fractional points to grid points on the density surface
-    a = numbers_2_grid(a_point,NGX,NGY,NGZ)
-    b = numbers_2_grid(b_point,NGX,NGY,NGZ)
-    c = numbers_2_grid(c_point,NGX,NGY,NGZ)
-    plane_coeff = points_2_plane(a,b,c)
-    ## Calculate magnitude of gradient.
-    # Should be able to use numpy.linalg.norm for this, but the Python array indices are causing me grief
-    X2 = np.multiply(grad_x,grad_x)
-    Y2 = np.multiply(grad_y,grad_y)
-    Z2 = np.multiply(grad_z,grad_z)
-    grad_mag = np.sqrt(np.add(X2,Y2,Z2))
-    # This was my, non working, attempt to use the built in function.
-    #grad_mag=np.linalg.norm( [grad_y,grad_y,grad_z], axis=3)
-
-    ## This function in Macrodensity averages Efield ACROSS Z for Slab calculations
-    #xx,yy,grd =  pot.create_plotting_mesh(NGX,NGY,NGZ,plane_coeff,grad_mag) #AVG over full volume
-
-    # Here we construct the same xx,yy,grd variables with a SLICE, forming a plane in XY at particular ZSLICE
-    xx, yy = np.mgrid[0:NGX,0:NGY]
-    ZSLICE= NGZ/2 # Chosses where in the Z axis the XY slice is cut through
-    # Slice of magnitude of electric field, for contour plotting
-    grd=grad_mag[:,:,ZSLICE]
-    # Slices of x and y components for arrow plotting
-    grad_x_slice=grad_x[:,:,ZSLICE]
-    grad_y_slice=grad_y[:,:,ZSLICE]
-    # OK, that's all our data
-
-    # This code tiles the data to (2,2) to re-expand unit cell to a 2x2 supercell in XY
-    xx,yy=np.mgrid[0:2*NGX,0:2*NGY]
-    grd=np.tile(grd, (2,2))
-    grad_x_slice=np.tile(grad_x_slice, (2,2))
-    grad_y_slice=np.tile(grad_y_slice, (2,2))
-    # End of tiling code
-
-    ## Contours of the above sliced data
-    plt.contour(xx,yy,grd,6,cmap=cm.cubehelix)
-
-    # Also generate a set of Efield arrows ('quiver') for this data.
-    # Specifying the drawing parameters is quite frustrating - they are very brittle + poorly documented.
-    plt.quiver(xx,yy, grad_x_slice, grad_y_slice,
-            color='grey',
-            units='dots', width=1, headwidth=3, headlength=4
-            ) #,
-    #        units='xy', scale=10., zorder=3, color='blue',
-    #        width=0.007, headwidth=3., headlength=4.)
-
-    plt.axis('equal') #force square aspect ratio; this assuming X and Y are equal.
-    plt.show()
-
-#------------------------------------------------------------------------------
-
-def plot_plane_field(a_point,b_point,c_point,input_file='LOCPOT'):
-    '''
-    UNDER DEVELOPMENT, FULL OF BUGS (BEWARE)
-    Plot the electric field on a user-defined plane and display it as a contour plot.
-
-    Parameters:
-        a_point (list): Fractional coordinates of the first point that defines the plane.
-        b_point (list): Fractional coordinates of the second point that defines the plane.
-        c_point (list): Fractional coordinates of the third point that defines the plane.
-        input_file (str, optional): The filename of the VASP LOCPOT file containing the electrostatic potential. Default is 'LOCPOT'.
-
-    Returns:
-        None
-
-    Note:
-        - The function reads the electrostatic potential from the specified VASP LOCPOT file.
-        - The plane is defined by three points: a_point, b_point, and c_point.
-        - The electric field (gradient of the electrostatic potential) is computed using finite differences.
-        - The function creates a contour plot of the electric field on the defined plane.
-    '''
-    import math
-
-    import matplotlib.pyplot as plt
-    import numpy as np
-
-    from macrodensity.beta_tools import create_plotting_mesh, points_2_plane
-    from macrodensity.density_tools import (
-        density_2_grid,
-        matrix_2_abc,
-        numbers_2_grid,
-        read_vasp_density,
-    )
-
-    #------------------------------------------------------------------
-    # Get the potential
-    #------------------------------------------------------------------
-    vasp_pot, NGX, NGY, NGZ, Lattice = read_vasp_density(input_file)
-    vector_a,vector_b,vector_c,av,bv,cv = matrix_2_abc(Lattice)
-    resolution_x = vector_a/NGX
-    resolution_y = vector_b/NGY
-    resolution_z = vector_c/NGZ
-    grid_pot, electrons = density_2_grid(vasp_pot,NGX,NGY,NGZ)
-    ## Get the gradiens (Field), if required.
-    ## Comment out if not required, due to compuational expense.
-    grad_x,grad_y,grad_z = np.gradient(grid_pot[:,:,:],resolution_x,resolution_y,resolution_z)
-    #------------------------------------------------------------------
-    ## Get the equation for the plane
-    ## This is the section for plotting on a user defined plane;
-    ## uncomment commands if this is the option that you want.
-    ##------------------------------------------------------------------
-    ## Convert the fractional points to grid points on the density surface
-    a = numbers_2_grid(a_point,NGX,NGY,NGZ)
-    b = numbers_2_grid(b_point,NGX,NGY,NGZ)
-    c = numbers_2_grid(c_point,NGX,NGY,NGZ)
-    plane_coeff = points_2_plane(a,b,c)
-    ## Get the gradients
-    XY = np.multiply(grad_x,grad_y)
-    grad_mag = np.multiply(XY,grad_z)
-    ## Create the plane
-    #print(NGX,NGY,NGZ,plane_coeff,grad_mag)
-    #xx,yy,grd = create_plotting_mesh(NGX,NGY,NGZ,plane_coeff,grad_mag)
-    print(create_plotting_mesh(NGX,NGY,NGZ,plane_coeff,grad_mag)[10])
-    ## Plot the surface
-    plt.contour(xx,yy,grd,1)
-    plt.show()
-
-#------------------------------------------------------------------------------
-
-def plot_active_plane(cube_size,cube_origin,tolerance=1E-4,input_file='LOCPOT'):
-    '''
-    UNDER DEVELOPMENT. FULL OF BUGS (BEWARE)
-    Plot the active plane with contour and planar average of the electric field and potential.
-
-    Parameters:
-        cube_size (list): The size of the cube used for sampling the active plane.
-        cube_origin (list): The origin point of the cube in fractional coordinates.
-        tolerance (float, optional): The cutoff variance for identifying active and non-active cubes. Default is 1E-4.
-        input_file (str, optional): The filename of the VASP LOCPOT file containing the electrostatic potential. Default is 'LOCPOT'.
-
-    Returns:
-        None
-
-    Note:
-        - The function reads the electrostatic potential from the specified VASP LOCPOT file.
-        - The active plane is determined by sampling the potential in a cube around the cube_origin point.
-        - The cutoff_varience parameter sets the threshold for distinguishing active and non-active cubes based on their variance in potential.
-        - The function creates a contour plot of the electric field on the active plane.
-        - It also plots the planar average of the electric field and potential throughout the material.
-    '''
-    import math
-
-    import matplotlib.pyplot as plt
-    import numpy as np
-
-    from macrodensity.beta_tools import create_plotting_mesh, points_2_plane
-    from macrodensity.density_tools import (
-        density_2_grid,
-        macroscopic_average,
-        matrix_2_abc,
-        numbers_2_grid,
-        planar_average,
-        read_vasp_density,
-        volume_average,
-    )
-
-    #------------------------------------------------------------------
-    # Get the potential
-    #------------------------------------------------------------------
-    vasp_pot, NGX, NGY, NGZ, Lattice = read_vasp_density(input_file)
-    vector_a,vector_b,vector_c,av,bv,cv = matrix_2_abc(Lattice)
-    resolution_x = vector_a/NGX
-    resolution_y = vector_b/NGY
-    resolution_z = vector_c/NGZ
-    grid_pot, electrons = density_2_grid(vasp_pot,NGX,NGY,NGZ)
-    cutoff_varience = tolerance
-    ## Get the gradiens (Field), if required.
-    ## Comment out if not required, due to compuational expense.
-    grad_x,grad_y,grad_z = np.gradient(grid_pot[:,:,:],resolution_x,resolution_y,resolution_z)
-    ## Convert the fractional points to grid points on the density surface
-    a = pot.numbers_2_grid(a_point,NGX,NGY,NGZ)
-    b = pot.numbers_2_grid(b_point,NGX,NGY,NGZ)
-    c = pot.numbers_2_grid(c_point,NGX,NGY,NGZ)
-    plane_coeff = pot.points_2_plane(a,b,c)
-
-    ## Get the gradients
-    XY = np.multiply(grad_x,grad_y)
-    grad_mag = np.multiply(XY,grad_z)
-
-    ## Create the plane
-    xx,yy,grd =  pot.create_plotting_mesh(NGX,NGY,NGZ,plane_coeff,grad_x)
-    ## Plot the surface
-    plt.contourf(xx,yy,grd,V)
-    plt.show()
-
-    ##------------------------------------------------------------------
-    ## Plotting a planar average (Field/potential) throughout the material
-    ##------------------------------------------------------------------
-    ## FIELDS
-    planar = pot.planar_average(grad_x,NGX,NGY,NGZ)
-    ## POTENTIAL
-    planar = pot.planar_average(grid_pot,NGX,NGY,NGZ)
-    ## MACROSCOPIC AVERAGE
-    macro  = pot.macroscopic_average(planar,4.80,resolution_z)
-    plt.plot(planar)
-    plt.plot(macro)
-    plt.savefig('Planar.eps')
-    plt.show()
-
+#! /usr/bin/env python
+
+def bulk_interstitial_alignment(interstices,outcar="OUTCAR",locpot="LOCPOT",cube_size=[2,2,2],print_output=True):
+    """
+    Calculate the aligned band energies for a bulk material with interstitial sites.
+
+    This function calculates the aligned valence band (VB) and conduction band (CB) energies
+    by considering the effect of interstitial sites on the electronic structure of the bulk material.
+
+    Parameters:
+        interstices (list of tuples): A list of tuples representing the coordinates of the interstitial sites
+                                     for which the aligned band energies will be calculated.
+
+        outcar (str, optional): The filename of the OUTCAR file containing electronic band structure information.
+                                Default is "OUTCAR".
+
+        locpot (str, optional): The filename of the LOCPOT file containing the electronic density information.
+                                Default is "LOCPOT".
+
+        cube_size (list of int, optional): The size of the cube (in grid points) around each interstitial site
+                                           used to calculate the local potential. Default is [2, 2, 2].
+
+        print_output (bool, optional): Whether to print the intermediate and final results. Default is True.
+
+    Returns:
+        tuple: A tuple containing the aligned VB energy, aligned CB energy, and a list of interstitial variances.
+               The variances represent the deviation of the potential from the reference state at each interstitial site.
+
+    Output:
+    Aligned Valence Band, Aligned Conduction Band, Interstitial variances
+    '''
+    from macrodensity.density_tools import read_vasp_density, matrix_2_abc, density_2_grid, volume_average
+    from macrodensity.vasp_tools import get_band_extrema
+    
+    ## GETTING POTENTIAL
+    vasp_pot, NGX, NGY, NGZ, Lattice = read_vasp_density(locpot,quiet=True)
+    vector_a,vector_b,vector_c,av,bv,cv = matrix_2_abc(Lattice)
+    resolution_x = vector_a/NGX
+    resolution_y = vector_b/NGY
+    resolution_z = vector_c/NGZ
+    grid_pot, electrons = density_2_grid(vasp_pot,NGX,NGY,NGZ)
+
+    ## GETTING BAND EDGES
+    band_extrema = get_band_extrema(outcar)
+    VB_eigenvalue = band_extrema[0]
+    CB_eigenvalue = band_extrema[1]
+
+    ## CALCULATING REFERENCE STATE
+    interstitial_potentials = []
+    interstitial_variances = []
+    for interstice in interstices:
+        locpot_extract = volume_average(origin=interstice,cube=cube_size,grid=grid_pot,nx=NGX,ny=NGY,nz=NGZ)
+        interstitial_potentials.append(locpot_extract[0])
+        interstitial_variances.append(locpot_extract[1])
+
+    ## CALCULATING ALIGNED BAND ENERGIES
+    sum_interstitial_potential = 0
+    for ele in interstitial_potentials:
+        sum_interstitial_potential += ele
+    average_interstitial_potential = sum_interstitial_potential/len(interstitial_potentials)
+    VB_aligned = round(VB_eigenvalue - average_interstitial_potential,2)
+    CB_aligned = round(CB_eigenvalue - average_interstitial_potential,2)
+
+    ## PRINTING
+    if print_output == True:
+        print("Reading band edges from file: "+str(outcar))
+        print("Reading potential from file: "+str(locpot))
+        print("Interstital variances: "+str(interstitial_variances))
+        print("VB_aligned      CB_aligned")
+        print("--------------------------------")
+        print(VB_aligned,"         ",CB_aligned)
+
+    return VB_aligned, CB_aligned, interstitial_variances
+
+#------------------------------------------------------------------------------
+
+def plot_active_space(cube_size,cube_origin,tolerance=1E-4,input_file='LOCPOT',print_output=True):
+    '''
+    Plot the active space (vacuum and non-vacuum regions) based on potential variations.
+
+    This function analyzes the potential variations within the specified cubes of the given size
+    and determines whether each cube belongs to the vacuum or non-vacuum region based on the provided tolerance.
+
+    Parameters:
+        cube_size (list of int): The size of the cubes in units of mesh points (NGX/Y/Z) for analysis.
+        cube_origin (list of float): The starting point (origin) of the cubes in fractional coordinates (range [0, 1]).
+        tolerance (float, optional): The cutoff variance value to distinguish vacuum from non-vacuum cubes. Default is 1E-4.
+        input_file (str, optional): The file with VASP output for potential. Default is 'LOCPOT'.
+        print_output (bool, optional): Whether to print the analysis results. Default is True.
+
+    Returns:
+        tuple: A tuple containing the number of cubes identified as vacuum and non-vacuum regions.
+
+    Note:
+        The function calculates the potential variation within each cube and compares it to the tolerance value.
+        Cubes with potential variations below the tolerance are considered vacuum regions, while others are non-vacuum regions.
+
+    Example:
+        >>> cube_size = [2, 2, 2]
+        >>> cube_origin = [0.0, 0.0, 0.0]
+        >>> plot_active_space(cube_size, cube_origin, tolerance=1E-5)
+        Number of vacuum cubes:  20
+        Number of non-vacuum cubes:  4
+        Percentage of vacuum cubes:  83.33333333333334
+        Percentage of non-vacuum cubes:  16.666666666666664
+        (20, 4)
+    '''
+    
+    import math
+
+    import numpy as np
+
+    from macrodensity.density_tools import (
+        density_2_grid,
+        matrix_2_abc,
+        numbers_2_grid,
+        read_vasp_density,
+        volume_average,
+    )
+
+    ## GETTING POTENTIAL
+    vasp_pot, NGX, NGY, NGZ, Lattice = read_vasp_density(input_file)
+    vector_a,vector_b,vector_c,av,bv,cv = matrix_2_abc(Lattice)
+    resolution_x = vector_a/NGX
+    resolution_y = vector_b/NGY
+    resolution_z = vector_c/NGZ
+    grid_pot, electrons = density_2_grid(vasp_pot,NGX,NGY,NGZ)
+    cutoff_varience = tolerance
+    grad_x,grad_y,grad_z = np.gradient(grid_pot[:,:,:],resolution_x,resolution_y,resolution_z)
+    travelled = [0,0,0]
+
+    ## DISTNGUISHING VACCUM FROM NON_VACUUM
+    vacuum = []
+    non_vacuum = []
+    for i in range(0,NGX,cube_size[0]):
+        for j in range(0,NGY,cube_size[1]):
+            for k in range(0,NGZ,cube_size[2]):
+                sub_origin = [float(i)/NGX,float(j)/NGY,float(k)/NGZ]
+                cube_pot, cube_var = volume_average(origin=sub_origin,cube=cube_size,grid=grid_pot,nx=NGX,ny=NGY,nz=NGZ,travelled=[0,0,0])
+                if cube_var <= cutoff_varience:
+                    vacuum.append(sub_origin)
+                else:
+                    non_vacuum.append(sub_origin)
+    if print_output == True:
+        print("Number of vacuum cubes: ", len(vacuum))
+        print("Number of non-vacuum cubes: ", len(non_vacuum))
+        print("Percentage of vacuum cubes: ",(float(len(vacuum))/(float(len(vacuum))+float(len(non_vacuum)))*100.))
+        print("Percentage of non-vacuum cubes: ",(float(len(non_vacuum))/(float(len(vacuum))+float(len(non_vacuum)))*100.))
+    return len(vacuum), len(non_vacuum)
+
+#------------------------------------------------------------------------------
+
+def plot_gulp_potential(lattice_vector,input_file='gulp.out',output_file='GulpPotential.csv',img_file='GulpPotential.png',new_resolution = 3000):
+    '''
+    Plot GULP potential analysis results.
+
+    This function reads GULP potential data from the specified input file and performs a planar average
+    as well as a macroscopic average. It then generates a plot comparing the planar and macroscopic averages,
+    along with an interpolated curve for better visualization.
+
+    Parameters:
+        lattice_vector (float): The repeating unit over which the potential is averaged to get the macroscopic average (Angstroms).
+        input_file (str, optional): The filename of the GULP output file containing potential data. Default is 'gulp.out'.
+        output_file (str, optional): Name of the output data file to store the planar average. Default is 'GulpPotential.csv'.
+        img_file (str, optional): Name of the output image file for the generated plot. Default is 'GulpPotential.png'.
+        new_resolution (int, optional): The number of grid points used for the interpolated curve. Default is 3000.
+
+    Returns:
+        tuple: A tuple containing the planar average, macroscopic average, and the interpolated potential curve.
+
+    Example:
+        >>> lattice_vector = 20.0
+        >>> input_file = 'gulp.out'
+        >>> output_file = 'GulpPotential.csv'
+        >>> img_file = 'GulpPotential.png'
+        >>> new_resolution = 5000
+        >>> planar_avg, macro_avg, interpolated_potential = plot_gulp_potential(lattice_vector, input_file, output_file, img_file, new_resolution)
+        ... (plot generated and data saved to 'GulpPotential.png' and 'GulpPotential.csv')
+    '''
+    import math
+
+    import matplotlib.pyplot as plt
+    import numpy as np
+    import pandas as pd
+    from scipy.interpolate import interp1d
+
+    from macrodensity.density_tools import (
+        density_2_grid_gulp,
+        macroscopic_average,
+        matrix_2_abc,
+        planar_average,
+        read_gulp_potential,
+    )
+
+    # GET POTENTIAL
+    pot, NGX, NGY, NGZ, Lattice = read_gulp_potential(input_file)
+    vector_a, vector_b, vector_c, av, bv, cv = matrix_2_abc(Lattice)
+    resolution_x = vector_a/NGX
+    resolution_y = vector_b/NGY
+    resolution_z = vector_c/NGZ
+    grid_pot = density_2_grid_gulp(pot, NGX, NGY, NGZ)
+
+    ## POTENTIAL PLANAR AVERAGE
+    planar = planar_average(grid_pot, NGX, NGY, NGZ)
+    np.savetxt(output_file, planar)
+
+    ## MACROSCOPIC AVERAGE
+    new_abscissa = np.linspace(0, NGZ - 1, new_resolution)
+    f = interp1d(range(NGZ), planar, kind='cubic')
+    interpolated_potential = [f(i) for i in new_abscissa]
+    macro  = macroscopic_average(planar, lattice_vector, vector_c/new_resolution)
+
+    ## PLOTTING
+    fig, ax1 = plt.subplots()
+    ax1.set_ylabel('V/V')
+    ax1.set_xlabel('Grid Position')
+    ax1.plot(planar,linestyle = ' ',marker = 'o')
+    ax1.plot(macro)
+    ax2 = ax1.twiny()
+    ax2.plot(interpolated_potential)
+    plt.savefig(img_file)
+
+    ## SAVING
+    df = pd.DataFrame.from_dict({'Planar':planar,'Macroscopic':macro,'Interpolated':interpolated_potential},orient='index')
+    df = df.transpose()
+    df.to_csv(output_file)
+    return planar, macro, interpolated_potential
+
+#------------------------------------------------------------------------------
+
+def plot_on_site_potential(species,sample_cube,potential_file='LOCPOT',coordinate_file='POSCAR',output_file='OnSitePotential.csv',img_file='OnSitePotential.png'):
+    '''
+    Plot on-site electrostatic potential for a specific species.
+
+    This function reads the electronic potential from the specified VASP output file (LOCPOT) and the atomic coordinates
+    from the POSCAR file. It then calculates the on-site electrostatic potential for the specified species and generates
+    a histogram to visualize its distribution across the sample cube.
+
+    Parameters:
+        species (str): The chemical symbol of the species whose on-site potential is of interest.
+        sample_cube (list of int): The size of the sampling cube in units of mesh points (NGX/Y/Z).
+        potential_file (str, optional): The filename of the VASP output file containing the electronic potential (LOCPOT).
+                                       Default is 'LOCPOT'.
+        coordinate_file (str, optional): The filename of the POSCAR file containing atomic coordinates.
+                                         Default is 'POSCAR'.
+        output_file (str, optional): Name of the output data file to store the on-site potential values. Default is 'OnSitePotential.csv'.
+        img_file (str, optional): Name of the output image file for the histogram plot. Default is 'OnSitePotential.png'.
+
+    Returns:
+        list: A list containing the on-site electrostatic potential values for the specified species.
+
+    Example:
+        >>> species = 'O'
+        >>> sample_cube = [2, 2, 2]
+        >>> potential_file = 'LOCPOT'
+        >>> coordinate_file = 'POSCAR'
+        >>> output_file = 'OnSitePotential.csv'
+        >>> img_file = 'OnSitePotential.png'
+        >>> on_site_potential = plot_on_site_potential(species, sample_cube, potential_file, coordinate_file, output_file, img_file)
+        ... (plot generated and on-site potential data saved to 'OnSitePotential.png' and 'OnSitePotential.csv')
+    '''
+    import csv
+    import math
+
+    import ase
+    import matplotlib.pyplot as plt
+    import numpy as np
+    import pandas as pd
+    from ase.io import vasp, write
+
+    from macrodensity.density_tools import (
+        density_2_grid,
+        macroscopic_average,
+        matrix_2_abc,
+        numbers_2_grid,
+        planar_average,
+        read_vasp_density,
+        volume_average,
+    )
+
+    ## GETTING POTENTIALS
+    vasp_pot, NGX, NGY, NGZ, Lattice = read_vasp_density(potential_file)
+    vector_a,vector_b,vector_c,av,bv,cv = matrix_2_abc(Lattice)
+    resolution_x = vector_a/NGX
+    resolution_y = vector_b/NGY
+    resolution_z = vector_c/NGZ
+    grid_pot, electrons = density_2_grid(vasp_pot,NGX,NGY,NGZ)
+    grad_x,grad_y,grad_z = np.gradient(grid_pot[:,:,:],resolution_x,resolution_y,resolution_z)
+    coords = ase.io.vasp.read_vasp(coordinate_file)
+    scaled_coords = coords.get_scaled_positions()
+    symbols = coords.get_chemical_symbols()
+    ox_coords = []
+
+    for i, atom in enumerate(coords):
+        if symbols[i] == species:
+            ox_coords.append(scaled_coords[i])
+    grid_position = np.zeros(shape=(3))
+    potentials_list = []
+    i = 0
+    num_bins = 20
+    for coord in ox_coords:
+        i = i + 1
+        grid_position[0] = coord[0]
+        grid_position[1] = coord[1]
+        grid_position[2] = coord[2]
+        cube = sample_cube
+        origin = [grid_position[0]-2,grid_position[1]-2,grid_position[2]-1]
+        travelled = [0,0,0]
+        cube_potential, cube_var = volume_average(origin,cube,grid_pot,NGX,NGY,NGZ)
+        potentials_list.append(cube_potential)
+
+    ## PLOTTING
+    n, bins, patches = plt.hist(potentials_list, num_bins, facecolor='#6400E1', alpha=0.5)
+    plt.xlabel('Hartree potential (V)')
+    plt.ylabel('% of centres')
+    plt.savefig(img_file)
+
+    ## SAVING
+    df = pd.DataFrame.from_dict({'Potential':potentials_list},orient='index')
+    df = df.transpose()
+    df.to_csv(output_file)
+    return potentials_list
+
+#------------------------------------------------------------------------------
+
+def plot_planar_average(lattice_vector,input_file='LOCPOT',output_file='PlanarAverage.csv',img_file='PlanarAverage.png'):
+    '''
+    Plot planar and macroscopic average of the electronic potential.
+
+    This function reads the electronic potential from the specified VASP output file (LOCPOT) and calculates the planar
+    and macroscopic averages of the potential along the lattice vector direction. It then generates two plots: one for
+    the planar average and another for the macroscopic average. The function also saves the data to a CSV file.
+
+    Parameters:
+        lattice_vector (float): The repeating unit over which the potential is averaged to get the macroscopic average (in Angstroms).
+        input_file (str, optional): The filename of the VASP output file containing the electronic potential (LOCPOT).
+                                    Default is 'LOCPOT'.
+        output_file (str, optional): Name of the output data file to store the planar and macroscopic average data.
+                                     Default is 'PlanarAverage.csv'.
+        img_file (str, optional): Name of the output image file for the plots. Default is 'PlanarAverage.png'.
+
+    Returns:
+        tuple: A tuple containing two arrays:
+            - The planar average of the electronic potential.
+            - The macroscopic average of the electronic potential.
+
+    Example:
+        >>> lattice_vector = 15.0
+        >>> input_file = 'LOCPOT'
+        >>> output_file = 'PlanarAverage.csv'
+        >>> img_file = 'PlanarAverage.png'
+        >>> planar_avg, macro_avg = plot_planar_average(lattice_vector, input_file, output_file, img_file)
+        ... (plots generated and planar and macroscopic average data saved to 'PlanarAverage.csv')
+    '''
+    import matplotlib.pyplot as plt
+    import numpy as np
+    import pandas as pd
+
+    from macrodensity.density_tools import (
+        density_2_grid,
+        macroscopic_average,
+        matrix_2_abc,
+        planar_average,
+        read_vasp_density,
+    )
+
+    # GETTING POTENTIAL
+    vasp_pot, NGX, NGY, NGZ, Lattice = read_vasp_density(input_file)
+    vector_a,vector_b,vector_c,av,bv,cv = matrix_2_abc(Lattice)
+    resolution_x = vector_a/NGX
+    resolution_y = vector_b/NGY
+    resolution_z = vector_c/NGZ
+    grid_pot, electrons = density_2_grid(vasp_pot,NGX,NGY,NGZ)
+
+    ## PLANAR AVERAGE
+    planar = planar_average(grid_pot,NGX,NGY,NGZ)
+
+    ## MACROSCOPIC AVERAGE
+    macro = macroscopic_average(planar,lattice_vector,resolution_z)
+
+    ## PLOTTING
+    plt.ylabel('V/V')
+    plt.xlabel('Grid Position')
+    plt.plot(planar)
+    plt.plot(macro)
+    plt.savefig(img_file)
+
+    ## SAVING
+    df = pd.DataFrame.from_dict({'Planar':planar,'Macroscopic':macro},orient='index')
+    df = df.transpose()
+    df.to_csv(output_file)
+    return planar, macro
+
+#------------------------------------------------------------------------------
+
+def plot_planar_cube(input_file,lattice_vector,output_file='PlanarCube.csv',img_file='PlanarCube.png'):
+    '''
+    Plot planar and macroscopic average of the electronic potential from a cube file.
+
+    This function reads the electronic potential from the specified cube file and calculates the planar and macroscopic
+    averages of the potential along the lattice vector direction. It then generates two plots: one for the planar average
+    and another for the macroscopic average. The function also saves the data to a CSV file.
+
+    Parameters:
+        input_file (str): The filename of the cube file containing the electronic potential.
+        lattice_vector (float): The repeating unit over which the potential is averaged to get the macroscopic average (in Angstroms).
+        output_file (str, optional): Name of the output data file to store the planar and macroscopic average data.
+                                     Default is 'PlanarCube.csv'.
+        img_file (str, optional): Name of the output image file for the plots. Default is 'PlanarCube.png'.
+
+    Returns:
+        tuple: A tuple containing two arrays:
+            - The planar average of the electronic potential.
+            - The macroscopic average of the electronic potential.
+
+    Example:
+        >>> input_file = 'potential.cube'
+        >>> lattice_vector = 15.0
+        >>> output_file = 'PlanarCube.csv'
+        >>> img_file = 'PlanarCube.png'
+        >>> planar_avg, macro_avg = plot_planar_cube(input_file, lattice_vector, output_file, img_file)
+        ... (plots generated and planar and macroscopic average data saved to 'PlanarCube.csv')
+    '''
+    import math
+
+    import ase.io.cube
+    import matplotlib.pyplot as plt
+    import numpy as np
+    import pandas as pd
+
+    from macrodensity.density_tools import macroscopic_average, planar_average
+
+    # GETTING POTENTIAL
+    potential, atoms = ase.io.cube.read_cube_data(input_file)
+    vector_a = np.linalg.norm(atoms.cell[1])
+    vector_b = np.linalg.norm(atoms.cell[1])
+    vector_c = np.linalg.norm(atoms.cell[2])
+    NGX = len(potential)
+    NGY = len(potential[0])
+    NGZ = len(potential[0][0])
+    resolution_x = vector_a/NGX
+    resolution_y = vector_b/NGY
+    resolution_z = vector_c/NGZ
+
+    ## PLANAR AVERAGE
+    planar = planar_average(potential,NGX,NGY,NGZ)
+
+    ## MACROSCOPIC AVERAGE
+    macro  = macroscopic_average(planar,lattice_vector,resolution_z)
+
+    ## PLOTTING
+    plt.ylabel('V/V')
+    plt.xlabel('Grid Position')
+    plt.plot(planar)
+    plt.plot(macro)
+    plt.savefig(img_file)
+
+    ## SAVING
+    df = pd.DataFrame.from_dict({'Planar':planar,'Macroscopic':macro},orient='index')
+    df = df.transpose()
+    df.to_csv(output_file)
+    return planar, macro
+
+#------------------------------------------------------------------------------
+
+def moving_cube(cube=[1,1,1],vector=[1,1,1],origin=[0,0,0],magnitude = 280,input_file='LOCPOT',output_file='MovingCube.csv',img_file='MovingCube.png'):
+    '''
+    Calculate the travelling volume average of the electronic potential along a specific vector.
+
+    This function calculates the volume average of the electronic potential as a function of the position along the specified
+    vector. The volume average is performed by moving a cube of specified dimensions along the vector from the specified
+    origin position. The magnitude parameter determines the distance covered in each direction from the origin. The resulting
+    potential values at each position are plotted, and the data is saved to a CSV file.
+
+    Parameters:
+        cube (list, optional): The size of the cube used for volume averaging in units of mesh points (NGX/Y/Z).
+                               Default is [1, 1, 1].
+        vector (list, optional): The vector along which the cube moves for volume averaging. Default is [1, 1, 1].
+        origin (list, optional): The starting position of the cube in fractional coordinates. Default is [0, 0, 0].
+        magnitude (float, optional): The distance covered by the cube in each direction from the origin along the vector (in Angstroms).
+                                     Default is 280.
+        input_file (str, optional): The filename of the file containing the electronic potential (e.g., LOCPOT).
+                                    Default is 'LOCPOT'.
+        output_file (str, optional): Name of the output data file to store the volume-averaged potential data.
+                                     Default is 'MovingCube.csv'.
+        img_file (str, optional): Name of the output image file for the potential plot. Default is 'MovingCube.png'.
+
+    Returns:
+        list: A list containing the volume-averaged potential values at each position along the vector.
+
+    Example:
+        >>> cube_size = [2, 2, 2]
+        >>> vector = [1, 0, 0]
+        >>> origin = [0.5, 0.5, 0.5]
+        >>> magnitude = 280
+        >>> input_file = 'LOCPOT'
+        >>> output_file = 'MovingCube.csv'
+        >>> img_file = 'MovingCube.png'
+        >>> potential_values = moving_cube(cube_size, vector, origin, magnitude, input_file, output_file, img_file)
+        ... (plot generated and potential values saved to 'MovingCube.csv')
+    '''
+    import matplotlib.pyplot as plt
+    import pandas as pd
+
+    from macrodensity.density_tools import (
+        density_2_grid,
+        matrix_2_abc,
+        read_vasp_density,
+        travelling_volume_average,
+        vector_2_abscissa,
+    )
+
+    ## GETTING POTENTIAL
+    vasp_pot, NGX, NGY, NGZ, Lattice = read_vasp_density(input_file)
+    vector_a,vector_b,vector_c,av,bv,cv = matrix_2_abc(Lattice)
+    resolution_x = vector_a/NGX
+    resolution_y = vector_b/NGY
+    resolution_z = vector_c/NGZ
+    grid_pot, electrons = density_2_grid(vasp_pot,NGX,NGY,NGZ)
+    cubes_potential = travelling_volume_average(grid_pot,cube,origin,vector,NGX,NGY,NGZ,magnitude)
+    abscissa = vector_2_abscissa(vector,magnitude,resolution_x,resolution_y,resolution_z)
+
+    ## PLOTTING
+    plt.plot(abscissa, cubes_potential)
+    plt.xlabel("$z (\AA)$")
+    plt.ylabel("Potential (eV)")
+    plt.savefig(img_file)
+
+    ##SAVING
+    df = pd.DataFrame.from_dict({'Potential':cubes_potential},orient='index')
+    df = df.transpose()
+    df.to_csv(output_file)
+    return cubes_potential
+
+#------------------------------------------------------------------------------
+
+def spherical_average(cube_size,cube_origin,input_file='LOCPOT',print_output=True):
+    '''
+    Calculate the volume average of the electronic potential within a spherical region.
+
+    This function calculates the volume average of the electronic potential within a spherical region
+    defined by a specific size and origin. The size of the spherical region is specified by the cube_size
+    parameter, which determines the number of mesh points along each direction (NGX/Y/Z). The origin of the
+    sphere is given by the cube_origin parameter, specified in fractional coordinates. The function reads the
+    electronic potential data from the specified input file (e.g., LOCPOT) and calculates the potential and variance
+    within the spherical region.
+
+    Parameters:
+        cube_size (list): The size of the spherical region in units of mesh points (NGX/Y/Z).
+        cube_origin (list): The origin of the spherical region in fractional coordinates.
+        input_file (str, optional): The filename of the file containing the electronic potential (e.g., LOCPOT).
+                                    Default is 'LOCPOT'.
+        print_output (bool, optional): If True, the function prints the calculated potential and variance.
+                                       Default is True.
+
+    Returns:
+        tuple: A tuple containing the volume-averaged potential and the variance within the spherical region.
+
+    Outputs:
+    cube_potential, cube_variance (Terminal)
+    """
+    from macrodensity.density_tools import read_vasp_density, matrix_2_abc, density_2_grid, volume_average
+
+    ## GETTING POTENTIAL
+    vasp_pot, NGX, NGY, NGZ, Lattice = read_vasp_density(input_file)
+    vector_a,vector_b,vector_c,av,bv,cv = matrix_2_abc(Lattice)
+    resolution_x = vector_a/NGX
+    resolution_y = vector_b/NGY
+    resolution_z = vector_c/NGZ
+    grid_pot, electrons = density_2_grid(vasp_pot,NGX,NGY,NGZ)
+
+    cube = cube_size
+    origin = cube_origin
+    travelled = [0,0,0]
+    cube_pot, cube_var = volume_average(origin=cube_origin,cube=cube_size,grid=grid_pot,nx=NGX,ny=NGY,nz=NGZ,travelled=[0,0,0])
+
+    ## PRINTING
+    if print_output == True:
+        print("Potential            Variance")
+        print("--------------------------------")
+        print(cube_pot,"   ", cube_var)
+    return cube_pot, cube_var
+
+#------------------------------------------------------------------------------
+
+def plot_field_at_point(a_point,b_point,c_point,input_file='LOCPOT'):
+    '''
+    UNDER DEVELOPMENT. FULL OF BUGS (BEWARE)
+    Plot the electric field magnitude and direction on a user-defined plane.
+
+    This function plots the electric field magnitude and direction on a user-defined plane defined by three points: a_point, b_point, and c_point. The function reads the electronic potential data from the specified input file (e.g., LOCPOT) and calculates the electric field (gradient of the potential). The electric field is then visualized by plotting contours of the electric field magnitude and arrows indicating the direction of the electric field on the defined plane.
+
+    Parameters:
+        a_point (list): The fractional coordinates of the first point defining the plane.
+        b_point (list): The fractional coordinates of the second point defining the plane.
+        c_point (list): The fractional coordinates of the third point defining the plane.
+        input_file (str, optional): The filename of the file containing the electronic potential (e.g., LOCPOT).
+                                    Default is 'LOCPOT'.
+
+    Returns:
+        None: This function directly plots the electric field visualization.
+
+    Example:
+        >>> a_point = [0.1, 0.2, 0.3]
+        >>> b_point = [0.4, 0.5, 0.6]
+        >>> c_point = [0.7, 0.8, 0.9]
+        >>> input_file = 'LOCPOT'
+        >>> plot_field_at_point(a_point, b_point, c_point, input_file)
+    '''
+    import math
+
+    import matplotlib.pyplot as plt
+    import numpy as np
+    from matplotlib import cm, colors  # colour maps; so I can specify cube helix
+
+    from macrodensity.beta_tools import create_plotting_mesh, points_2_plane
+    from macrodensity.density_tools import (
+        density_2_grid,
+        macroscopic_average,
+        matrix_2_abc,
+        numbers_2_grid,
+        planar_average,
+        read_vasp_density,
+    )
+
+    #------------------------------------------------------------------
+    # Get the potential
+    #------------------------------------------------------------------
+    vasp_pot, NGX, NGY, NGZ, Lattice = read_vasp_density(input_file)
+    vector_a,vector_b,vector_c,av,bv,cv = matrix_2_abc(Lattice)
+    resolution_x = vector_a/NGX
+    resolution_y = vector_b/NGY
+    resolution_z = vector_c/NGZ
+    grid_pot, electrons = density_2_grid(vasp_pot,NGX,NGY,NGZ)
+    ## Get the gradiens (Field), if required.
+    ## Comment out if not required, due to compuational expense.
+    print("Calculating gradients (Electic field, E=-Grad.V )...")
+    grad_x,grad_y,grad_z = np.gradient(grid_pot[:,:,:],resolution_x,resolution_y,resolution_z)
+    #------------------------------------------------------------------
+    ## Get the equation for the plane
+    ## This is the section for plotting on a user defined plane;
+    ## uncomment commands if this is the option that you want.
+    ##------------------------------------------------------------------
+    ## Convert the fractional points to grid points on the density surface
+    a = numbers_2_grid(a_point,NGX,NGY,NGZ)
+    b = numbers_2_grid(b_point,NGX,NGY,NGZ)
+    c = numbers_2_grid(c_point,NGX,NGY,NGZ)
+    plane_coeff = points_2_plane(a,b,c)
+    ## Calculate magnitude of gradient.
+    # Should be able to use numpy.linalg.norm for this, but the Python array indices are causing me grief
+    X2 = np.multiply(grad_x,grad_x)
+    Y2 = np.multiply(grad_y,grad_y)
+    Z2 = np.multiply(grad_z,grad_z)
+    grad_mag = np.sqrt(np.add(X2,Y2,Z2))
+    # This was my, non working, attempt to use the built in function.
+    #grad_mag=np.linalg.norm( [grad_y,grad_y,grad_z], axis=3)
+
+    ## This function in Macrodensity averages Efield ACROSS Z for Slab calculations
+    #xx,yy,grd =  pot.create_plotting_mesh(NGX,NGY,NGZ,plane_coeff,grad_mag) #AVG over full volume
+
+    # Here we construct the same xx,yy,grd variables with a SLICE, forming a plane in XY at particular ZSLICE
+    xx, yy = np.mgrid[0:NGX,0:NGY]
+    ZSLICE= NGZ/2 # Chosses where in the Z axis the XY slice is cut through
+    # Slice of magnitude of electric field, for contour plotting
+    grd=grad_mag[:,:,ZSLICE]
+    # Slices of x and y components for arrow plotting
+    grad_x_slice=grad_x[:,:,ZSLICE]
+    grad_y_slice=grad_y[:,:,ZSLICE]
+    # OK, that's all our data
+
+    # This code tiles the data to (2,2) to re-expand unit cell to a 2x2 supercell in XY
+    xx,yy=np.mgrid[0:2*NGX,0:2*NGY]
+    grd=np.tile(grd, (2,2))
+    grad_x_slice=np.tile(grad_x_slice, (2,2))
+    grad_y_slice=np.tile(grad_y_slice, (2,2))
+    # End of tiling code
+
+    ## Contours of the above sliced data
+    plt.contour(xx,yy,grd,6,cmap=cm.cubehelix)
+
+    # Also generate a set of Efield arrows ('quiver') for this data.
+    # Specifying the drawing parameters is quite frustrating - they are very brittle + poorly documented.
+    plt.quiver(xx,yy, grad_x_slice, grad_y_slice,
+            color='grey',
+            units='dots', width=1, headwidth=3, headlength=4
+            ) #,
+    #        units='xy', scale=10., zorder=3, color='blue',
+    #        width=0.007, headwidth=3., headlength=4.)
+
+    plt.axis('equal') #force square aspect ratio; this assuming X and Y are equal.
+    plt.show()
+
+#------------------------------------------------------------------------------
+
+def plot_plane_field(a_point,b_point,c_point,input_file='LOCPOT'):
+    '''
+    UNDER DEVELOPMENT, FULL OF BUGS (BEWARE)
+    Plot the electric field on a user-defined plane and display it as a contour plot.
+
+    Parameters:
+        a_point (list): Fractional coordinates of the first point that defines the plane.
+        b_point (list): Fractional coordinates of the second point that defines the plane.
+        c_point (list): Fractional coordinates of the third point that defines the plane.
+        input_file (str, optional): The filename of the VASP LOCPOT file containing the electrostatic potential. Default is 'LOCPOT'.
+
+    Returns:
+        None
+
+    Note:
+        - The function reads the electrostatic potential from the specified VASP LOCPOT file.
+        - The plane is defined by three points: a_point, b_point, and c_point.
+        - The electric field (gradient of the electrostatic potential) is computed using finite differences.
+        - The function creates a contour plot of the electric field on the defined plane.
+    '''
+    import math
+
+    import matplotlib.pyplot as plt
+    import numpy as np
+
+    from macrodensity.beta_tools import create_plotting_mesh, points_2_plane
+    from macrodensity.density_tools import (
+        density_2_grid,
+        matrix_2_abc,
+        numbers_2_grid,
+        read_vasp_density,
+    )
+
+    #------------------------------------------------------------------
+    # Get the potential
+    #------------------------------------------------------------------
+    vasp_pot, NGX, NGY, NGZ, Lattice = read_vasp_density(input_file)
+    vector_a,vector_b,vector_c,av,bv,cv = matrix_2_abc(Lattice)
+    resolution_x = vector_a/NGX
+    resolution_y = vector_b/NGY
+    resolution_z = vector_c/NGZ
+    grid_pot, electrons = density_2_grid(vasp_pot,NGX,NGY,NGZ)
+    ## Get the gradiens (Field), if required.
+    ## Comment out if not required, due to compuational expense.
+    grad_x,grad_y,grad_z = np.gradient(grid_pot[:,:,:],resolution_x,resolution_y,resolution_z)
+    #------------------------------------------------------------------
+    ## Get the equation for the plane
+    ## This is the section for plotting on a user defined plane;
+    ## uncomment commands if this is the option that you want.
+    ##------------------------------------------------------------------
+    ## Convert the fractional points to grid points on the density surface
+    a = numbers_2_grid(a_point,NGX,NGY,NGZ)
+    b = numbers_2_grid(b_point,NGX,NGY,NGZ)
+    c = numbers_2_grid(c_point,NGX,NGY,NGZ)
+    plane_coeff = points_2_plane(a,b,c)
+    ## Get the gradients
+    XY = np.multiply(grad_x,grad_y)
+    grad_mag = np.multiply(XY,grad_z)
+    ## Create the plane
+    #print(NGX,NGY,NGZ,plane_coeff,grad_mag)
+    #xx,yy,grd = create_plotting_mesh(NGX,NGY,NGZ,plane_coeff,grad_mag)
+    print(create_plotting_mesh(NGX,NGY,NGZ,plane_coeff,grad_mag)[10])
+    ## Plot the surface
+    plt.contour(xx,yy,grd,1)
+    plt.show()
+
+#------------------------------------------------------------------------------
+
+def plot_active_plane(cube_size,cube_origin,tolerance=1E-4,input_file='LOCPOT'):
+    '''
+    UNDER DEVELOPMENT. FULL OF BUGS (BEWARE)
+    Plot the active plane with contour and planar average of the electric field and potential.
+
+    Parameters:
+        cube_size (list): The size of the cube used for sampling the active plane.
+        cube_origin (list): The origin point of the cube in fractional coordinates.
+        tolerance (float, optional): The cutoff variance for identifying active and non-active cubes. Default is 1E-4.
+        input_file (str, optional): The filename of the VASP LOCPOT file containing the electrostatic potential. Default is 'LOCPOT'.
+
+    Returns:
+        None
+
+    Note:
+        - The function reads the electrostatic potential from the specified VASP LOCPOT file.
+        - The active plane is determined by sampling the potential in a cube around the cube_origin point.
+        - The cutoff_varience parameter sets the threshold for distinguishing active and non-active cubes based on their variance in potential.
+        - The function creates a contour plot of the electric field on the active plane.
+        - It also plots the planar average of the electric field and potential throughout the material.
+    '''
+    import math
+
+    import matplotlib.pyplot as plt
+    import numpy as np
+
+    from macrodensity.beta_tools import create_plotting_mesh, points_2_plane
+    from macrodensity.density_tools import (
+        density_2_grid,
+        macroscopic_average,
+        matrix_2_abc,
+        numbers_2_grid,
+        planar_average,
+        read_vasp_density,
+        volume_average,
+    )
+
+    #------------------------------------------------------------------
+    # Get the potential
+    #------------------------------------------------------------------
+    vasp_pot, NGX, NGY, NGZ, Lattice = read_vasp_density(input_file)
+    vector_a,vector_b,vector_c,av,bv,cv = matrix_2_abc(Lattice)
+    resolution_x = vector_a/NGX
+    resolution_y = vector_b/NGY
+    resolution_z = vector_c/NGZ
+    grid_pot, electrons = density_2_grid(vasp_pot,NGX,NGY,NGZ)
+    cutoff_varience = tolerance
+    ## Get the gradiens (Field), if required.
+    ## Comment out if not required, due to compuational expense.
+    grad_x,grad_y,grad_z = np.gradient(grid_pot[:,:,:],resolution_x,resolution_y,resolution_z)
+    ## Convert the fractional points to grid points on the density surface
+    a = pot.numbers_2_grid(a_point,NGX,NGY,NGZ)
+    b = pot.numbers_2_grid(b_point,NGX,NGY,NGZ)
+    c = pot.numbers_2_grid(c_point,NGX,NGY,NGZ)
+    plane_coeff = pot.points_2_plane(a,b,c)
+
+    ## Get the gradients
+    XY = np.multiply(grad_x,grad_y)
+    grad_mag = np.multiply(XY,grad_z)
+
+    ## Create the plane
+    xx,yy,grd =  pot.create_plotting_mesh(NGX,NGY,NGZ,plane_coeff,grad_x)
+    ## Plot the surface
+    plt.contourf(xx,yy,grd,V)
+    plt.show()
+
+    ##------------------------------------------------------------------
+    ## Plotting a planar average (Field/potential) throughout the material
+    ##------------------------------------------------------------------
+    ## FIELDS
+    planar = pot.planar_average(grad_x,NGX,NGY,NGZ)
+    ## POTENTIAL
+    planar = pot.planar_average(grid_pot,NGX,NGY,NGZ)
+    ## MACROSCOPIC AVERAGE
+    macro  = pot.macroscopic_average(planar,4.80,resolution_z)
+    plt.plot(planar)
+    plt.plot(macro)
+    plt.savefig('Planar.eps')
+    plt.show()
+
 #------------------------------------------------------------------------------
--- conflicted
+++ resolved
@@ -19,15 +19,8 @@
 import numpy
 import numpy as np
 from scipy import interpolate
-<<<<<<< HEAD
-
-from macrodensity import plotting_tools, vasp_tools
-from macrodensity.alpha_tools import *
-from macrodensity.density_tools import *
-=======
 from macrodensity import vasp_tools
 from macrodensity import plotting_tools
 from macrodensity import density_tools
 from macrodensity import alpha_tools
-from macrodensity import beta_tools
->>>>>>> c149b505
+from macrodensity import beta_tools
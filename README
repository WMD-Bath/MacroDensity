--- conflicted
+++ resolved
@@ -4,13 +4,8 @@
 Reads in a VASP LOCPOT file and plots the density in a number of ways. It can plot Planar average, macroscopic average or spherical average for any of the x,y or z axes. Can do the spehrical averaging either along a line (S) or at specified points (Po). 
 
 Execution
-pyhton python MacroDensity.py
+python MacroDensity.py
 
 TODO
 
-<<<<<<< HEAD
-Total cell electrostatic potential
-Allows fractional as well as Cartesian
-=======
-Write the output to actual files
->>>>>>> a8da9eea
+Allows fractional as well as Cartesian
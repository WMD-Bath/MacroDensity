--- conflicted
+++ resolved
@@ -148,7 +148,6 @@
     potential_cube = np.zeros(shape=(cube[0],cube[1],cube[2]))
     for x in range(0,cube[0]):
         for y in range(0,cube[1]):
-<<<<<<< HEAD
             for z in range(0,cube[2]):
                 # Assign the values of coordinates in the original grid
                 xv = int(n_origin[0]+travelled[0]+x)
@@ -158,19 +157,7 @@
                 zv = int(zv - nz*round(zv/nz))
                 yv = int(yv - ny*round(yv/ny))
                 xv = int(xv - nx*round(xv/nx))
-                potential_cube[x,y,z] = Grid[xv,yv,zv]
-=======
-    	    for z in range(0,cube[2]):
-# Assign the values of coordinates in the original grid
-		xv = int(n_origin[0]+travelled[0]+x)
-		yv = int(n_origin[1]+travelled[1]+y)
-		zv = int(n_origin[2]+travelled[2]+z)
-# Minimum image convention
-	    	zv = int(zv - nz*round(zv/nz))
-	    	yv = int(yv - ny*round(yv/ny))
-	    	xv = int(xv - nx*round(xv/nx))
-        	potential_cube[x,y,z] = Grid[int(xv), int(yv), int(zv)]
->>>>>>> cc4c913d
+                potential_cube[x,y,z] = Grid[int(xv),int(yv),int(zv)]
 
     return potential_cube.mean(), np.var(potential_cube)
 #------------------------------------------------------------------------------
